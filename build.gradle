--- conflicted
+++ resolved
@@ -12,11 +12,7 @@
 archivesBaseName = 'qupath-extension-biop-omero'
 description = "QuPath extension to support image reading using OMERO's Java API."
 group = "ch.epfl.biop"
-<<<<<<< HEAD
-version = "0.8.2-SNAPHOT"
-=======
 version = "1.0.0-SNAPSHOT"
->>>>>>> a2d64445
 
 repositories {
   maven{
