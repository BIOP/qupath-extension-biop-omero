/*-
 * #%L
 * This file is part of QuPath.
 * %%
 * Copyright (C) 2018 - 2021 QuPath developers, The University of Edinburgh
 * %%
 * QuPath is free software: you can redistribute it and/or modify
 * it under the terms of the GNU General Public License as
 * published by the Free Software Foundation, either version 3 of the
 * License, or (at your option) any later version.
 * 
 * QuPath is distributed in the hope that it will be useful,
 * but WITHOUT ANY WARRANTY; without even the implied warranty of
 * MERCHANTABILITY or FITNESS FOR A PARTICULAR PURPOSE.  See the
 * GNU General Public License for more details.
 * 
 * You should have received a copy of the GNU General Public License 
 * along with QuPath.  If not, see <https://www.gnu.org/licenses/>.
 * #L%
 */

package qupath.ext.biop.servers.omero.raw;

<<<<<<< HEAD
import java.io.FileNotFoundException;
=======
>>>>>>> a2d64445
import java.io.IOException;
import java.net.MalformedURLException;
import java.net.URI;
import java.net.URISyntaxException;
<<<<<<< HEAD
=======
import java.util.ArrayList;
>>>>>>> a2d64445
import java.util.HashMap;
import java.util.List;
import java.util.Map;

import javafx.beans.property.StringProperty;
<<<<<<< HEAD
=======
import javafx.collections.FXCollections;
>>>>>>> a2d64445
import org.slf4j.Logger;
import org.slf4j.LoggerFactory;

import javafx.event.Event;
import javafx.event.EventHandler;
import javafx.scene.control.Label;
import javafx.scene.control.Menu;
import javafx.scene.control.MenuItem;
import javafx.scene.control.TextField;
import javafx.scene.layout.GridPane;
<<<<<<< HEAD
import qupath.fx.utils.GridPaneUtils;
import qupath.lib.common.Version;
=======
import qupath.ext.biop.servers.omero.raw.browser.OmeroRawImageServerBrowserCommand;
import qupath.ext.biop.servers.omero.raw.client.OmeroRawClient;
import qupath.ext.biop.servers.omero.raw.client.OmeroRawClients;
import qupath.ext.biop.servers.omero.raw.client.OmeroRawClientsCommand;
import qupath.ext.biop.servers.omero.raw.command.OmeroRawImportAnnotationObjectsCommand;
import qupath.ext.biop.servers.omero.raw.command.OmeroRawImportChannelSettingsCommand;
import qupath.ext.biop.servers.omero.raw.command.OmeroRawImportMetadataCommand;
import qupath.ext.biop.servers.omero.raw.command.OmeroRawWriteAnnotationObjectsCommand;
import qupath.ext.biop.servers.omero.raw.command.OmeroRawWriteChannelSettingsCommand;
import qupath.ext.biop.servers.omero.raw.command.OmeroRawWriteMetadataCommand;
import qupath.ext.biop.servers.omero.raw.utils.OmeroRawTools;
import qupath.lib.common.Version;
import qupath.lib.gui.actions.ActionTools;
>>>>>>> a2d64445
import qupath.lib.gui.QuPathGUI;
import qupath.lib.gui.actions.ActionTools;
import qupath.lib.gui.extensions.GitHubProject;
import qupath.lib.gui.extensions.QuPathExtension;
import qupath.lib.gui.prefs.PathPrefs;
import qupath.lib.gui.tools.MenuTools;
<<<<<<< HEAD
import qupath.fx.dialogs.Dialogs;
=======
import qupath.lib.gui.prefs.PathPrefs;
import qupath.fx.utils.GridPaneUtils;
>>>>>>> a2d64445

/**
 * Extension to access images hosted on OMERO.
 *
 * @author Rémy Dornier
 *
 * Based on the initial work of
 * @author Peter Bankhead
 * @author Melvin Gelbard
 */
public class OmeroRawExtension implements QuPathExtension, GitHubProject {
	
	private final static Logger logger = LoggerFactory.getLogger(OmeroRawExtension.class);

	/**
	 * To handle the different stages of browsers (only allow one per OMERO server)
	 */
	private static final Map<OmeroRawClient, OmeroRawImageServerBrowserCommand> rawBrowsers = new HashMap<>();

<<<<<<< HEAD
	private static StringProperty omeroDefaultServerAddress;
=======

>>>>>>> a2d64445

	private static boolean alreadyInstalled = false;
	
	@Override
	public void installExtension(QuPathGUI qupath) {
		if (alreadyInstalled)
			return;
		
		logger.debug("Installing OMERO extension");
		
		alreadyInstalled = true;

		// for OMERO raw extension
		var actionRawClients = ActionTools.createAction(new OmeroRawClientsCommand(qupath), "Manage server connections");
		var actionRawSendAnnotationObjects = ActionTools.createAction(new OmeroRawWriteAnnotationObjectsCommand(qupath), "Annotations");
		var actionRawSendMetadataObjects = ActionTools.createAction(new OmeroRawWriteMetadataCommand(qupath), "Metadata");
		var actionRawSendDisplaySettingsObjects = ActionTools.createAction(new OmeroRawWriteChannelSettingsCommand(qupath), "Image & channels settings");
		var actionRawImportAnnotationObjects = ActionTools.createAction(new OmeroRawImportAnnotationObjectsCommand(qupath), "Annotations");
		var actionRawImportMetadataObjects = ActionTools.createAction(new OmeroRawImportMetadataCommand(qupath), "Metadata");
		var actionRawImportDisplaySettingsObjects = ActionTools.createAction(new OmeroRawImportChannelSettingsCommand(qupath), "Channels settings");

		actionRawSendAnnotationObjects.disabledProperty().bind(qupath.imageDataProperty().isNull());
		actionRawImportAnnotationObjects.disabledProperty().bind(qupath.imageDataProperty().isNull());
		actionRawSendMetadataObjects.disabledProperty().bind(qupath.imageDataProperty().isNull());
		actionRawImportMetadataObjects.disabledProperty().bind(qupath.imageDataProperty().isNull());
		actionRawSendDisplaySettingsObjects.disabledProperty().bind(qupath.imageDataProperty().isNull());
		actionRawImportDisplaySettingsObjects.disabledProperty().bind(qupath.imageDataProperty().isNull());
		Menu browseRawServerMenu = MenuTools.createMenu("Browse server...");

		MenuTools.addMenuItems(qupath.getMenu("Extensions", false),
				MenuTools.createMenu("OMERO-RAW",
						browseRawServerMenu,
						actionRawClients,
						null,
						MenuTools.createMenu("Send to OMERO", actionRawSendAnnotationObjects, actionRawSendMetadataObjects, actionRawSendDisplaySettingsObjects),
						MenuTools.createMenu("Import from OMERO", actionRawImportAnnotationObjects, actionRawImportMetadataObjects, actionRawImportDisplaySettingsObjects)
				)
		);

		createRawServerListMenu(qupath, browseRawServerMenu);

		// Add the default OMERO server address to the QuPath Preferences
		omeroDefaultServerAddress = PathPrefs.createPersistentPreference("omeroDefaultServer", "https://omero-server.epfl.ch");

	}
	

	@Override
	public String getName() {
		return "OMERO BIOP extension";
	}

	@Override
	public String getDescription() {
		return "Adds the ability to browse OMERO servers and open images hosted on OMERO servers.";
	}


	private static void createRawServerListMenu(QuPathGUI qupath, Menu browseServerMenu) {
		EventHandler<Event> validationHandler = e -> {
			browseServerMenu.getItems().clear();

			// Get all active servers
			var activeServers = OmeroRawClients.getAllClients();

			// Populate the menu with each unique active servers
			for (OmeroRawClient client : activeServers) {
				if (client == null)
					continue;
				MenuItem item = new MenuItem(client.getServerURI() + "...");
				item.setOnAction(e2 -> {
					var browser = rawBrowsers.get(client);
					if (browser == null || browser.getStage() == null) {
						browser = new OmeroRawImageServerBrowserCommand(qupath, client);
						rawBrowsers.put(client, browser);
						browser.run();
					} else
						browser.getStage().requestFocus();
				});
				browseServerMenu.getItems().add(item);
			}

<<<<<<< HEAD
			// Create 'New server...' MenuItem
			MenuItem customServerItem = new MenuItem("New server...");
			customServerItem.setOnAction(e2 -> {
				// get default server
				String defaultOmeroServer = omeroDefaultServerAddress.get();

				GridPane gp = new GridPane();
				gp.setVgap(5.0);
				TextField tf = new TextField( defaultOmeroServer );
				tf.setPrefWidth(400);
				GridPaneUtils.addGridRow(gp, 0, 0, "Enter OMERO URL", new Label("Enter an OMERO server URL to browse (e.g. http://idr.openmicroscopy.org/):"));
				GridPaneUtils.addGridRow(gp, 1, 0, "Enter OMERO URL", tf, tf);
				var confirm = Dialogs.showConfirmDialog("Enter OMERO URL", gp);
				if (!confirm)
					return;

				var path = tf.getText();
				if (path == null || path.isEmpty())
					return;
				try {
					// Update preferences
					omeroDefaultServerAddress.set(path);

					if (!path.startsWith("http:") && !path.startsWith("https:"))
						throw new IOException("The input URL must contain a scheme (e.g. \"https://\")!");

					// Make the path a URI
					URI uri = new URI(path);

					// Clean the URI (in case it's a full path)
					URI uriServer = OmeroRawTools.getServerURI(uri);

					if (uriServer == null)
						throw new MalformedURLException("Could not parse server from " + uri);

					// Check if client exist and if browser is already opened
					var client = OmeroRawClients.getClientFromServerURI(uriServer);
					if (client == null)
						client = OmeroRawClients.createClientAndLogin(uriServer);

					if (client == null)
						throw new IOException("Could not parse server from " + uri);

					var browser = rawBrowsers.get(client);
					if (browser == null || browser.getStage() == null) {
						// Create new browser
						browser = new OmeroRawImageServerBrowserCommand(qupath, client);
						rawBrowsers.put(client, browser);
						browser.run();
					} else	// Request focus for already-existing browser
						browser.getStage().requestFocus();

				} catch (FileNotFoundException ex) {
					Dialogs.showErrorMessage("OMERO-RAW server", String.format("An error occurred when trying to reach %s: %s\"", path, ex.getLocalizedMessage()));
				} catch (IOException | URISyntaxException ex) {
					Dialogs.showErrorMessage("OMERO-RAW server", ex.getLocalizedMessage());
					return;
				}
=======
			Menu newServerMenu = new Menu("New server...");
			newServerMenu.setOnAction(e3->{
				new OmeroRawServerCommand(qupath);
>>>>>>> a2d64445
			});
			browseServerMenu.getItems().add(newServerMenu);
		};

		// Ensure the menu is populated (every time the parent menu is opened)
		browseServerMenu.getParentMenu().setOnShowing(validationHandler);
<<<<<<< HEAD
		return browseServerMenu;
	}

=======
	}
>>>>>>> a2d64445

	/**
	 * Return map of currently opened browsers.
	 *
	 * @return rawBrowsers
	 */
	public static Map<OmeroRawClient, OmeroRawImageServerBrowserCommand> getOpenedRawBrowsers() {
		return rawBrowsers;
	}

	@Override
	public GitHubRepo getRepository() {
		return GitHubRepo.create(getName(), "biop", "qupath-extension-biop-omero");
	}

	
	@Override
	public Version getQuPathVersion() {
		return QuPathExtension.super.getQuPathVersion();
	}

	private static class OmeroRawServerCommand {
		private static StringProperty omeroDefaultServerAddress;
		private final QuPathGUI qupath;

		public OmeroRawServerCommand(QuPathGUI qupath) {
			this.qupath = qupath;

			// Add the default OMERO server address to the QuPath Preferences
			omeroDefaultServerAddress = PathPrefs.createPersistentPreference("omeroDefaultServer", "https://omero-server.epfl.ch");
			run();
		}


		public void run() {
			// get default server
			String defaultOmeroServer = omeroDefaultServerAddress.get();

			GridPane gp = new GridPane();
			gp.setVgap(5.0);
			TextField tf = new TextField(defaultOmeroServer);
			tf.setPrefWidth(400);
			GridPaneUtils.addGridRow(gp, 0, 0, "Enter OMERO URL", new Label("Enter an OMERO server URL to browse (e.g. http://idr.openmicroscopy.org/):"));
			GridPaneUtils.addGridRow(gp, 1, 0, "Enter OMERO URL", tf, tf);
			boolean confirm = Dialogs.showConfirmDialog("Enter OMERO URL", gp);
			if (!confirm)
				return;

			String path = tf.getText();
			if (path == null || path.isEmpty())
				return;
			try {
				// Update preferences
				omeroDefaultServerAddress.set(path);

				if (!path.startsWith("http:") && !path.startsWith("https:"))
					throw new IOException("The input URL must contain a scheme (e.g. \"https://\")!");

				// Make the path a URI
				URI uri = new URI(path);

				// Clean the URI (in case it's a full path)
				URI uriServer = OmeroRawTools.getServerURI(uri);

				if (uriServer == null)
					throw new MalformedURLException("Could not parse server from " + uri);

				// Check if client exist and if browser is already opened
				OmeroRawClient client = OmeroRawClients.getClientFromServerURI(uriServer);
				if (client == null)
					client = OmeroRawClients.createClientAndLogin(uriServer);

				if (client == null)
					throw new IOException("Could not parse server from " + uri);

				var browser = rawBrowsers.get(client);
				if (browser == null || browser.getStage() == null) {
					// Create new browser
					browser = new OmeroRawImageServerBrowserCommand(qupath, client);
					rawBrowsers.put(client, browser);
					browser.run();
				} else    // Request focus for already-existing browser
					browser.getStage().requestFocus();

			} catch (IOException | URISyntaxException ex) {
				Dialogs.showErrorMessage("OMERO-RAW server", ex.getLocalizedMessage());
			}
		}
	}
}<|MERGE_RESOLUTION|>--- conflicted
+++ resolved
@@ -21,27 +21,14 @@
 
 package qupath.ext.biop.servers.omero.raw;
 
-<<<<<<< HEAD
-import java.io.FileNotFoundException;
-=======
->>>>>>> a2d64445
 import java.io.IOException;
 import java.net.MalformedURLException;
 import java.net.URI;
 import java.net.URISyntaxException;
-<<<<<<< HEAD
-=======
-import java.util.ArrayList;
->>>>>>> a2d64445
 import java.util.HashMap;
-import java.util.List;
 import java.util.Map;
 
 import javafx.beans.property.StringProperty;
-<<<<<<< HEAD
-=======
-import javafx.collections.FXCollections;
->>>>>>> a2d64445
 import org.slf4j.Logger;
 import org.slf4j.LoggerFactory;
 
@@ -52,10 +39,6 @@
 import javafx.scene.control.MenuItem;
 import javafx.scene.control.TextField;
 import javafx.scene.layout.GridPane;
-<<<<<<< HEAD
-import qupath.fx.utils.GridPaneUtils;
-import qupath.lib.common.Version;
-=======
 import qupath.ext.biop.servers.omero.raw.browser.OmeroRawImageServerBrowserCommand;
 import qupath.ext.biop.servers.omero.raw.client.OmeroRawClient;
 import qupath.ext.biop.servers.omero.raw.client.OmeroRawClients;
@@ -69,19 +52,13 @@
 import qupath.ext.biop.servers.omero.raw.utils.OmeroRawTools;
 import qupath.lib.common.Version;
 import qupath.lib.gui.actions.ActionTools;
->>>>>>> a2d64445
 import qupath.lib.gui.QuPathGUI;
-import qupath.lib.gui.actions.ActionTools;
+import qupath.fx.dialogs.Dialogs;
 import qupath.lib.gui.extensions.GitHubProject;
 import qupath.lib.gui.extensions.QuPathExtension;
-import qupath.lib.gui.prefs.PathPrefs;
 import qupath.lib.gui.tools.MenuTools;
-<<<<<<< HEAD
-import qupath.fx.dialogs.Dialogs;
-=======
 import qupath.lib.gui.prefs.PathPrefs;
 import qupath.fx.utils.GridPaneUtils;
->>>>>>> a2d64445
 
 /**
  * Extension to access images hosted on OMERO.
@@ -101,11 +78,7 @@
 	 */
 	private static final Map<OmeroRawClient, OmeroRawImageServerBrowserCommand> rawBrowsers = new HashMap<>();
 
-<<<<<<< HEAD
-	private static StringProperty omeroDefaultServerAddress;
-=======
-
->>>>>>> a2d64445
+
 
 	private static boolean alreadyInstalled = false;
 	
@@ -146,10 +119,6 @@
 		);
 
 		createRawServerListMenu(qupath, browseRawServerMenu);
-
-		// Add the default OMERO server address to the QuPath Preferences
-		omeroDefaultServerAddress = PathPrefs.createPersistentPreference("omeroDefaultServer", "https://omero-server.epfl.ch");
-
 	}
 	
 
@@ -188,83 +157,16 @@
 				browseServerMenu.getItems().add(item);
 			}
 
-<<<<<<< HEAD
-			// Create 'New server...' MenuItem
-			MenuItem customServerItem = new MenuItem("New server...");
-			customServerItem.setOnAction(e2 -> {
-				// get default server
-				String defaultOmeroServer = omeroDefaultServerAddress.get();
-
-				GridPane gp = new GridPane();
-				gp.setVgap(5.0);
-				TextField tf = new TextField( defaultOmeroServer );
-				tf.setPrefWidth(400);
-				GridPaneUtils.addGridRow(gp, 0, 0, "Enter OMERO URL", new Label("Enter an OMERO server URL to browse (e.g. http://idr.openmicroscopy.org/):"));
-				GridPaneUtils.addGridRow(gp, 1, 0, "Enter OMERO URL", tf, tf);
-				var confirm = Dialogs.showConfirmDialog("Enter OMERO URL", gp);
-				if (!confirm)
-					return;
-
-				var path = tf.getText();
-				if (path == null || path.isEmpty())
-					return;
-				try {
-					// Update preferences
-					omeroDefaultServerAddress.set(path);
-
-					if (!path.startsWith("http:") && !path.startsWith("https:"))
-						throw new IOException("The input URL must contain a scheme (e.g. \"https://\")!");
-
-					// Make the path a URI
-					URI uri = new URI(path);
-
-					// Clean the URI (in case it's a full path)
-					URI uriServer = OmeroRawTools.getServerURI(uri);
-
-					if (uriServer == null)
-						throw new MalformedURLException("Could not parse server from " + uri);
-
-					// Check if client exist and if browser is already opened
-					var client = OmeroRawClients.getClientFromServerURI(uriServer);
-					if (client == null)
-						client = OmeroRawClients.createClientAndLogin(uriServer);
-
-					if (client == null)
-						throw new IOException("Could not parse server from " + uri);
-
-					var browser = rawBrowsers.get(client);
-					if (browser == null || browser.getStage() == null) {
-						// Create new browser
-						browser = new OmeroRawImageServerBrowserCommand(qupath, client);
-						rawBrowsers.put(client, browser);
-						browser.run();
-					} else	// Request focus for already-existing browser
-						browser.getStage().requestFocus();
-
-				} catch (FileNotFoundException ex) {
-					Dialogs.showErrorMessage("OMERO-RAW server", String.format("An error occurred when trying to reach %s: %s\"", path, ex.getLocalizedMessage()));
-				} catch (IOException | URISyntaxException ex) {
-					Dialogs.showErrorMessage("OMERO-RAW server", ex.getLocalizedMessage());
-					return;
-				}
-=======
 			Menu newServerMenu = new Menu("New server...");
 			newServerMenu.setOnAction(e3->{
 				new OmeroRawServerCommand(qupath);
->>>>>>> a2d64445
 			});
 			browseServerMenu.getItems().add(newServerMenu);
 		};
 
 		// Ensure the menu is populated (every time the parent menu is opened)
 		browseServerMenu.getParentMenu().setOnShowing(validationHandler);
-<<<<<<< HEAD
-		return browseServerMenu;
-	}
-
-=======
-	}
->>>>>>> a2d64445
+	}
 
 	/**
 	 * Return map of currently opened browsers.
