/*-
 * #%L
 * This file is part of QuPath.
 * %%
 * Copyright (C) 2018 - 2021 QuPath developers, The University of Edinburgh
 * %%
 * QuPath is free software: you can redistribute it and/or modify
 * it under the terms of the GNU General Public License as
 * published by the Free Software Foundation, either version 3 of the
 * License, or (at your option) any later version.
 *
 * QuPath is distributed in the hope that it will be useful,
 * but WITHOUT ANY WARRANTY; without even the implied warranty of
 * MERCHANTABILITY or FITNESS FOR A PARTICULAR PURPOSE.  See the
 * GNU General Public License for more details.
 *
 * You should have received a copy of the GNU General Public License
 * along with QuPath.  If not, see <https://www.gnu.org/licenses/>.
 * #L%
 */

package qupath.ext.biop.servers.omero.raw;

import java.awt.Color;
import java.awt.image.BufferedImage;

import java.io.BufferedWriter;
import java.io.ByteArrayInputStream;
import java.io.File;
import java.io.FileOutputStream;
import java.io.IOException;
import java.io.InputStreamReader;
import java.io.OutputStreamWriter;
import java.net.HttpURLConnection;
import java.net.MalformedURLException;
import java.net.URI;
import java.net.URISyntaxException;
import java.net.URL;

import java.nio.charset.StandardCharsets;
import java.time.LocalDate;
import java.time.LocalDateTime;
import java.time.LocalTime;
import java.util.ArrayList;
import java.util.Arrays;
import java.util.Collection;
import java.util.Collections;
import java.util.HashMap;
import java.util.List;
import java.util.Map;
import java.util.NoSuchElementException;
import java.util.concurrent.ExecutionException;
import java.util.concurrent.ExecutorService;
import java.util.concurrent.Executors;
import java.util.regex.Matcher;
import java.util.regex.Pattern;
import java.util.stream.Collectors;

import loci.formats.in.DefaultMetadataOptions;
import loci.formats.in.MetadataLevel;
import ome.formats.OMEROMetadataStoreClient;
import ome.formats.importer.ImportCandidates;
import ome.formats.importer.ImportConfig;
import ome.formats.importer.ImportContainer;
import ome.formats.importer.ImportLibrary;
import ome.formats.importer.OMEROWrapper;
import ome.formats.importer.cli.ErrorHandler;
import ome.formats.importer.cli.LoggingImportMonitor;
import omero.RLong;
import omero.ServerError;
import omero.api.IQueryPrx;
import omero.api.RenderingEnginePrx;
import omero.api.ThumbnailStorePrx;
import omero.gateway.exception.DSAccessException;
import omero.gateway.exception.DSOutOfServiceException;

import omero.gateway.facility.BrowseFacility;
import omero.gateway.facility.DataManagerFacility;
import omero.gateway.facility.MetadataFacility;
import omero.gateway.facility.ROIFacility;
import omero.gateway.facility.TablesFacility;

import omero.gateway.facility.TransferFacility;
import omero.gateway.model.AnnotationData;
import omero.gateway.model.ChannelData;
import omero.gateway.model.DataObject;
import omero.gateway.model.DatasetData;
import omero.gateway.model.EllipseData;
import omero.gateway.model.FileAnnotationData;
import omero.gateway.model.ImageData;
import omero.gateway.model.LineData;
import omero.gateway.model.MapAnnotationData;
import omero.gateway.model.PixelsData;
import omero.gateway.model.PlateData;
import omero.gateway.model.PointData;
import omero.gateway.model.PolygonData;
import omero.gateway.model.PolylineData;
import omero.gateway.model.ProjectData;
import omero.gateway.model.ROIData;
import omero.gateway.model.ROIResult;
import omero.gateway.model.RectangleData;
import omero.gateway.model.ScreenData;
import omero.gateway.model.ShapeData;
import omero.gateway.model.TableData;
import omero.gateway.model.TableDataColumn;
import omero.gateway.model.TagAnnotationData;
import omero.model.Dataset;
import omero.model.DatasetI;
import omero.model.Ellipse;
import omero.model.Experimenter;
import omero.model.ExperimenterGroup;
import omero.model.IObject;
import omero.model.Image;
import omero.model.Label;
import omero.model.Line;
import omero.model.Mask;
import omero.model.NamedValue;
import omero.model.Pixels;
import omero.model.PlateI;
import omero.model.Point;
import omero.model.Polygon;
import omero.model.Polyline;
import omero.model.ProjectDatasetLink;
import omero.model.ProjectDatasetLinkI;
import omero.model.ProjectI;
import omero.model.Rectangle;
import omero.model.RenderingDef;
import omero.model.Roi;
import omero.model.Shape;
import omero.model.WellSample;
import omero.sys.ParametersI;
import org.slf4j.Logger;
import org.slf4j.LoggerFactory;

import com.google.gson.JsonElement;
import com.google.gson.JsonObject;

import javafx.scene.Node;
import qupath.lib.color.ColorToolsAwt;
import qupath.lib.common.GeneralTools;
import qupath.lib.gui.QuPathGUI;
import qupath.lib.gui.dialogs.Dialogs;
import qupath.lib.gui.measure.ObservableMeasurementTableData;
import qupath.lib.gui.scripting.QPEx;
import qupath.lib.gui.tools.IconFactory;
import qupath.lib.io.GsonTools;
import qupath.lib.objects.PathObject;
import qupath.lib.roi.interfaces.ROI;

import javax.imageio.ImageIO;

import static omero.rtypes.rint;


/**
 * Static helper methods related to OMERORawImageServer.
 *
 * @author Melvin Gelbard
 *
 */
public final class OmeroRawTools {

    private final static Logger logger = LoggerFactory.getLogger(OmeroRawTools.class);

    /**
     * Patterns to parse image URIs (for IDs)
     */
    private final static Pattern patternOldViewer = Pattern.compile("/webgateway/img_detail/(\\d+)");
    private final static Pattern patternNewViewer = Pattern.compile("images=(\\d+)");
    private final static Pattern patternWebViewer= Pattern.compile("/webclient/img_detail/(\\d+)");
    private final static Pattern patternLinkImage = Pattern.compile("show=image-(\\d+)");
    private final static Pattern patternImgDetail = Pattern.compile("img_detail/(\\d+)");
    private final static String noImageThumbnail = "NoImage256.png";
    private final static Pattern[] imagePatterns = new Pattern[] {patternOldViewer, patternNewViewer, patternWebViewer, patternImgDetail, patternLinkImage};

    /**
     * Pattern to recognize the OMERO type of an URI (i.e. Project, Dataset, Image, ..)
     */
    private final static Pattern patternType = Pattern.compile("show=(\\w+-)");

    /**
     * Patterns to parse Project and Dataset IDs ('link URI').
     */
    private final static Pattern patternLinkProject = Pattern.compile("show=project-(\\d+)");
    private final static Pattern patternLinkDataset = Pattern.compile("show=dataset-(\\d+)");

    private final static String um = GeneralTools.micrometerSymbol();

    /**
     * Suppress default constructor for non-instantiability
     */
    private OmeroRawTools() {
        throw new AssertionError();
    }

    /**
     * Retrieve a user on OMERO based on its ID
     *
     * @param client
     * @param userId
     * @param username
     * @return The specified OMERO user
     */
    public static Experimenter getOmeroUser(OmeroRawClient client, long userId, String username){
        try {
            return client.getGateway().getAdminService(client.getContext()).getExperimenter(userId);
        } catch (ServerError | DSOutOfServiceException e) {
            Dialogs.showErrorMessage("OMERO admin","Cannot read OMERO user "+username +" ; id: "+userId);
            logger.error(""+e);
            logger.error(getErrorStackTraceAsString(e));
            throw new RuntimeException(e);
        }
    }


    /**
     * Retrieve all users within the group on OMERO
     *
     * @param client
     * @param groupId
     * @return A list of all OMERO user within the specified group
     */
    public static List<Experimenter> getOmeroUsersInGroup(OmeroRawClient client, long groupId){
        try {
            return client.getGateway().getAdminService(client.getContext()).containedExperimenters(groupId);
        } catch (ServerError | DSOutOfServiceException e) {
            Dialogs.showErrorMessage("OMERO admin","Cannot read OMERO users in group "+groupId);
            logger.error(""+e);
            logger.error(getErrorStackTraceAsString(e));
            throw new RuntimeException(e);
        }
    }


    /**
     * Retrieve a group on OMERO based on its id
     *
     * @param client
     * @param groupId
     * @return The specified OMERO group
     */
    public static ExperimenterGroup getOmeroGroup(OmeroRawClient client, long groupId, String groupName){
        try {
            return client.getGateway().getAdminService(client.getContext()).getGroup(groupId);
        } catch (ServerError | DSOutOfServiceException e) {
            Dialogs.showErrorMessage("OMERO admin","Cannot read OMERO group "+groupName +" ; id: "+groupId);
            logger.error(""+e);
            logger.error(getErrorStackTraceAsString(e));
            throw new RuntimeException(e);
        }
    }


    /**
     * get all the groups where the current user is member of
     *
     * @return The list of user's OMERO groups
     */
    public static List<ExperimenterGroup> getUserOmeroGroups(OmeroRawClient client, long userId) {
        try {
            return client.getGateway().getAdminService(client.getContext()).containedGroups(userId);
        }catch(DSOutOfServiceException | ServerError e){
            Dialogs.showErrorMessage("OMERO admin","Cannot retrieve OMERO groups for user "+userId);
            logger.error(""+e);
            logger.error(getErrorStackTraceAsString(e));
            throw new RuntimeException(e);
        }
    }


    /**
     * get all the groups on OMERO server. This functionality is reserved to Admin people. In case you are not
     * Admin, {@link #getUserOmeroGroups(OmeroRawClient client, long userId)} method is called instead.
     *
     * @return The list of all groups on OMERO server
     */
    public static List<ExperimenterGroup> getAllOmeroGroups(OmeroRawClient client) {
        try {
            if(client.getIsAdmin())
                return client.getGateway().getAdminService(client.getContext()).lookupGroups();
            else {
                Dialogs.showWarningNotification("OMERO admin", "You are not allowed to see all OMERO groups. Only available groups for you are loaded");
                return getUserOmeroGroups(client, client.getLoggedInUser().getId().getValue());
            }
        }catch(DSOutOfServiceException | ServerError e){
            Dialogs.showErrorMessage("OMERO admin", "Cannot retrieve all OMERO groups");
            logger.error(""+e);
            logger.error(getErrorStackTraceAsString(e));
            throw new RuntimeException(e);
        }
    }


    /**
     * Get the default OMERO group of the specified user
     *
     * @param client
     * @return User's OMERO default group
     */
    public static ExperimenterGroup getDefaultOmeroGroup(OmeroRawClient client, long userId) {
        try {
            return client.getGateway().getAdminService(client.getContext()).getDefaultGroup(userId);
        } catch (ServerError | DSOutOfServiceException e) {
            Dialogs.showErrorMessage("OMERO admin","Cannot read the default OMERO group for the user "+userId);
            logger.error(""+e);
            logger.error(getErrorStackTraceAsString(e));
            throw new RuntimeException(e);
        }
    }


    /**
     * Retrieve the group of which an image is part of.
     *
     * @param client
     * @param imageId
     * @return The group id
     */
    public static long getGroupIdFromImageId(OmeroRawClient client, long imageId){
        try {
            // request an imageData object for the image id by searching in all groups on OMERO
            // take care if the user is admin or not
            ImageData img = (ImageData) client.getGateway().getFacility(BrowseFacility.class).findObject(client.getContext(), "ImageData", imageId, true);
            return img.getGroupId();

        } catch (DSOutOfServiceException | NoSuchElementException | ExecutionException | DSAccessException e) {
            Dialogs.showErrorNotification("Get group id","Cannot retrieved group id from image "+imageId);
            logger.error("" + e);
            logger.error(getErrorStackTraceAsString(e));
            return -1;
        }
    }


    /**
     * Get user's orphaned datasets from the OMERO server
     *
     * @param client the client {@link OmeroRawClient} object
     * @return List orphaned of datasets
     */
    public static Collection<DatasetData> readOmeroOrphanedDatasetsPerOwner(OmeroRawClient client, long userId) {
        try {
            // query orphaned dataset
            List<IObject> datasetObjects = client.getGateway().getQueryService(client.getContext()).findAllByQuery("select dataset from Dataset as dataset " +
                    "join fetch dataset.details.owner as o " +
                    "where o.id = "+ userId +
                    "and not exists (select obl from " +
                    "ProjectDatasetLink as obl where obl.child = dataset.id) ", null);

            // get orphaned dataset ids
            List<Long> datasetIds = datasetObjects.stream()
                    .map(IObject::getId)
                    .map(RLong::getValue)
                    .collect(Collectors.toList());

            // get orphaned datasets
            return client.getGateway().getFacility(BrowseFacility.class).getDatasets(client.getContext(), datasetIds);

        } catch (DSOutOfServiceException | ExecutionException | ServerError e) {
            Dialogs.showErrorMessage("Orphaned datasets","Cannot retrieved orphaned datasets for user "+userId);
            logger.error("" + e);
            logger.error(getErrorStackTraceAsString(e));
            return Collections.emptyList();
        } catch (DSAccessException e){
            Dialogs.showErrorMessage("Orphaned datasets","You don't have the right to access to orphaned dataset of the user "+userId);
            logger.error("" + e);
            logger.error(getErrorStackTraceAsString(e));
            return Collections.emptyList();
        }
    }


    /**
     * Get all orphaned datasets from the OMERO server linked to the current group (contained in the security context of the current client).
     *
     * @param client
     * @return List of orphaned datasets
     */
    public static Collection<DatasetData> readOmeroOrphanedDatasets(OmeroRawClient client)  {
        Collection<DatasetData> orphanedDatasets;

        try {
            // query orphaned dataset
            List<IObject> datasetObjects = client.getGateway().getQueryService(client.getContext()).findAllByQuery("select dataset from Dataset as dataset " +
                            "left outer join fetch dataset.details.owner " +
                            "where not exists (select obl from " +
                            "ProjectDatasetLink as obl where obl.child = dataset.id) ", null);

            // get orphaned dataset ids
            List<Long> datasetIds = datasetObjects.stream()
                    .map(IObject::getId)
                    .map(RLong::getValue)
                    .collect(Collectors.toList());

            // get orphaned datasets
            orphanedDatasets = client.getGateway().getFacility(BrowseFacility.class).getDatasets(client.getContext(), datasetIds);

        } catch (DSOutOfServiceException | ExecutionException | ServerError e) {
            Dialogs.showErrorMessage("Orphaned datasets","Cannot retrieved orphaned datasets");
            logger.error("" + e);
            logger.error(getErrorStackTraceAsString(e));
            return Collections.emptyList();
        } catch (DSAccessException e){
            Dialogs.showErrorMessage("Orphaned datasets","You don't have the right to access to orphaned dataset");
            logger.error("" + e);
            logger.error(getErrorStackTraceAsString(e));
            return Collections.emptyList();
        }

        return orphanedDatasets;
    }


    /**
     * Get user's orphaned images from the OMERO server
     *
     * @param client
     * @return List of orphaned images
     */
    public static Collection<ImageData> readOmeroOrphanedImagesPerUser(OmeroRawClient client, long userId) {
        try {
            return client.getGateway().getFacility(BrowseFacility.class).getOrphanedImages(client.getContext(), userId);
        } catch (ExecutionException e) {
            Dialogs.showErrorMessage("Orphaned images","Cannot retrieved orphaned images for user "+userId);
            logger.error("" + e);
            logger.error(getErrorStackTraceAsString(e));
            return Collections.emptyList();
        }
    }

<<<<<<< HEAD
=======
    /**
     * Retrieve parents of OMERO containers (i.e. Image, Dataset, Well and Plate). For Project, Screen and other, it
     * returns an empty list.
     *
     * @param client
     * @param dataType
     * @param id
     * @return List of object's parent(s) or empty list
     */
    public static Collection<? extends DataObject> getParent(OmeroRawClient client, String dataType, long id){
        try{
            switch(dataType.toLowerCase()) {
                case "image":
                    // get the image
                    Image image = client.getGateway().getFacility(BrowseFacility.class).getImage(client.getContext(), id).asImage();

                    // get the parent datasets
                    List<IObject> datasetObjects = client.getGateway()
                            .getQueryService(client.getContext())
                            .findAllByQuery("select link.parent from DatasetImageLink as link " +
                                    "where link.child=" + id, null);

                    if(!datasetObjects.isEmpty()) {
                        logger.info("The current image " + id + " has a dataset as parent");
                        // get projects' id
                        List<Long> ids = datasetObjects.stream()
                                .map(IObject::getId)
                                .map(RLong::getValue)
                                .distinct()
                                .collect(Collectors.toList());

                        return client.getGateway()
                                .getFacility(BrowseFacility.class)
                                .getDatasets(client.getContext(), ids);
                    }else{
                        logger.info("The current image " + id + " has a well as parent");

                        List<Long> ids = image.copyWellSamples().stream()
                                .map(WellSample::getWell)
                                .map(IObject::getId)
                                .map(RLong::getValue)
                                .collect(Collectors.toList());

                        if(!ids.isEmpty())
                            return client.getGateway()
                                    .getFacility(BrowseFacility.class)
                                    .getWells(client.getContext(), ids);
                        else {
                            Dialogs.showErrorNotification("Getting parent of image", "The current image " + id + " has no parent.");
                            break;
                        }
                    }

                case "dataset":
                    // get the parent projects
                    List<IObject> projectObjects = client.getGateway()
                            .getQueryService(client.getContext())
                            .findAllByQuery("select link.parent from ProjectDatasetLink as link " +
                                    "where link.child=" + id, null);

                    // get projects' id
                    List<Long> projectIds = projectObjects.stream()
                            .map(IObject::getId)
                            .map(RLong::getValue)
                            .distinct()
                            .collect(Collectors.toList());

                    return client.getGateway()
                            .getFacility(BrowseFacility.class)
                            .getProjects(client.getContext(), projectIds);

                case "well":
                    return Collections.singletonList(client.getGateway()
                                    .getFacility(BrowseFacility.class)
                                    .getWells(client.getContext(), Collections.singletonList(id))
                                    .iterator()
                                    .next()
                                    .getPlate());

                case "plate":
                    // get parent screen
                    List<IObject> screenObjects = client.getGateway()
                            .getQueryService(client.getContext())
                            .findAllByQuery("select link.parent from ScreenPlateLink as link " +
                                    "where link.child=" + id, null);

                    // get screens' id
                    List<Long> screenIds = screenObjects.stream()
                            .map(IObject::getId)
                            .map(RLong::getValue)
                            .distinct()
                            .collect(Collectors.toList());

                    return client.getGateway()
                            .getFacility(BrowseFacility.class)
                            .getScreens(client.getContext(), screenIds);

                case "project":
                case "screen":
                    Dialogs.showWarningNotification("Getting parent","No parent for "+dataType+" id "+id);
                    break;
                default:
                    Dialogs.showWarningNotification("Getting parent","Unsupported object : "+dataType+" id "+id);
            }
        } catch (ServerError | DSOutOfServiceException | ExecutionException e) {
            Dialogs.showErrorNotification("Getting parent","Cannot retrieved the parent of "+dataType+" id "+id);
            logger.error("" + e);
            logger.error(getErrorStackTraceAsString(e));
        } catch (DSAccessException e) {
            Dialogs.showErrorNotification("Getting parent","You do not have access to "+dataType+" id "+id);
            logger.error("" + e);
            logger.error(getErrorStackTraceAsString(e));
        }

        return Collections.emptyList();
    }

>>>>>>> 7248fd87

    /**
     * Get the rendering settings object linked to the specified image.
     * Code partially copied from Pierre Pouchin from {simple-omero-client} project, {ImageWrapper} class, {getChannelColor} method
     *
     * @param client
     * @param imageId
     * @return Image's rendering settings object
     */
    public static RenderingDef readOmeroRenderingSettings(OmeroRawClient client, long imageId){
        try {
            // get pixel id
            long pixelsId = client.getGateway().getFacility(BrowseFacility.class).getImage(client.getContext(), imageId).getDefaultPixels().getId();
            // get rendering settings
            RenderingDef renderingDef = client.getGateway().getRenderingSettingsService(client.getContext()).getRenderingSettings(pixelsId);

            if(renderingDef == null) {
                // load rendering settings if they were not automatically loaded
                RenderingEnginePrx re = client.getGateway().getRenderingService(client.getContext(), pixelsId);
                re.lookupPixels(pixelsId);
                if (!(re.lookupRenderingDef(pixelsId))) {
                    re.resetDefaultSettings(true);
                    re.lookupRenderingDef(pixelsId);
                }
                re.load();
                re.close();
                return client.getGateway().getRenderingSettingsService(client.getContext()).getRenderingSettings(pixelsId);
            }
            return renderingDef;

        } catch(ExecutionException | DSOutOfServiceException | ServerError | NullPointerException e){
            Dialogs.showErrorNotification("Rendering def reading","Could not read rendering settings on OMERO.");
            logger.error(""+e);
            logger.error(getErrorStackTraceAsString(e));
            return null;
        } catch(DSAccessException e){
            Dialogs.showErrorNotification("Rendering def reading","You don't have the right to access to the Rendering setting of the image "+imageId);
            logger.error(""+e);
            logger.error(getErrorStackTraceAsString(e));
            return null;
        }
    }


    /**
     * Get all OMERO projects corresponding to the list of ids
     *
     * @param client
     * @param projectIds
     * @return List of OMERO project objects
     */
    public static Collection<ProjectData> readOmeroProjects(OmeroRawClient client, List<Long> projectIds){
        try {
            return client.getGateway().getFacility(BrowseFacility.class).getProjects(client.getContext(), projectIds);
        }catch(ExecutionException | DSOutOfServiceException e){
            Dialogs.showErrorNotification("Reading projects","An error occurs when reading OMERO projects "+projectIds);
            logger.error("" + e);
            logger.error(getErrorStackTraceAsString(e));
            return Collections.emptyList();
        }catch (DSAccessException | NoSuchElementException e){
            Dialogs.showErrorNotification("Reading projects","You don't have the right to access OMERO projects "+projectIds);
            logger.error("" + e);
            logger.error(getErrorStackTraceAsString(e));
            return Collections.emptyList();
        }
    }


    /**
     * Get all OMERO projects linked to the specified user.
     *
     * @param client
     * @param userId
     * @return User's list of OMERO project objects
     */
    public static Collection<ProjectData> readOmeroProjectsByUser(OmeroRawClient client, long userId){
        try {
            return client.getGateway().getFacility(BrowseFacility.class).getProjects(client.getContext(), userId);
        }catch(ExecutionException | DSOutOfServiceException e){
            Dialogs.showErrorNotification("Reading projects by user","An error occurs when reading OMERO projects for the user "+userId);
            logger.error("" + e);
            logger.error(getErrorStackTraceAsString(e));
            return Collections.emptyList();
        }catch (DSAccessException | NoSuchElementException e){
            Dialogs.showErrorNotification("Reading projects by user","You don't have the right to access OMERO projects for the user "+userId);
            logger.error("" + e);
            logger.error(getErrorStackTraceAsString(e));
            return Collections.emptyList();
        }
    }

    /**
     * Get all OMERO screens linked to the specified user.
     *
     * @param client
     * @param userId
     * @return User's list of OMERO project objects
     */
    public static Collection<ScreenData> readOmeroScreensByUser(OmeroRawClient client, long userId){
        try {
            return client.getGateway().getFacility(BrowseFacility.class).getScreens(client.getContext(), userId);
        }catch(ExecutionException | DSOutOfServiceException e){
            Dialogs.showErrorNotification("Reading projects by user","An error occurs when reading OMERO projects for the user "+userId);
            logger.error("" + e);
            logger.error(getErrorStackTraceAsString(e));
            return Collections.emptyList();
        }catch (DSAccessException | NoSuchElementException e){
            Dialogs.showErrorNotification("Reading projects by user","You don't have the right to access OMERO projects for the user "+userId);
            logger.error("" + e);
            logger.error(getErrorStackTraceAsString(e));
            return Collections.emptyList();
        }
    }

    /**
     * Get OMERO corresponding to the id
     *
     * @param client
     * @param datasetId
     * @return OMERO dataset or null object is ot doesn't exists
     */
    public static DatasetData readOmeroDataset(OmeroRawClient client, Long datasetId){
        Collection<DatasetData> datasets = readOmeroDatasets(client, Collections.singletonList(datasetId));
        if(datasets.isEmpty())
            return null;
        return datasets.iterator().next();

    }

    /**
     * Get all OMERO datasets corresponding to the list of ids
     *
     * @param client
     * @param datasetIds
     * @return List of OMERO dataset objects
     */
    public static Collection<DatasetData> readOmeroDatasets(OmeroRawClient client, List<Long> datasetIds){
        try {
            return client.getGateway().getFacility(BrowseFacility.class).getDatasets(client.getContext(), datasetIds);
        }catch(ExecutionException | DSOutOfServiceException e){
            Dialogs.showErrorNotification("Reading datasets","An error occurs when reading OMERO datasets "+datasetIds);
            logger.error("" + e);
            logger.error(getErrorStackTraceAsString(e));
            return Collections.emptyList();
        }catch (DSAccessException | NoSuchElementException e){
            Dialogs.showErrorNotification("Reading datasets","You don't have the right to access OMERO datasets "+datasetIds);
            logger.error("" + e);
            logger.error(getErrorStackTraceAsString(e));
            return Collections.emptyList();
        }
    }

    /**
     * Get all OMERO datasets corresponding to the list of ids
     *
     * @param client
     * @param plateIds
     * @return List of OMERO dataset objects
     */
    public static Collection<PlateData> readOmeroPlates(OmeroRawClient client, List<Long> plateIds){

        String GET_PLATE_QUERY = "select p from Plate as p " +
                "left join fetch p.wells as w " +
                "left join fetch p.plateAcquisitions as pa " +
                "where p.id in (:ids)";
        try {
            IQueryPrx qs = client.getGateway().getQueryService(client.getContext());
            ParametersI param = new ParametersI();

            param.addIds(plateIds);
            return qs.findAllByQuery(GET_PLATE_QUERY, param).stream()
                    .map(PlateI.class::cast)
                    .map(PlateData::new)
                    .collect(Collectors.toList());

        }catch(DSOutOfServiceException | ServerError e){
            Dialogs.showErrorNotification("Reading plates","An error occurs when reading OMERO plates "+plateIds);
            logger.error("" + e);
            logger.error(getErrorStackTraceAsString(e));
            return Collections.emptyList();
        }catch (NoSuchElementException e){
            Dialogs.showErrorNotification("Reading plates","You don't have the right to access OMERO plates "+plateIds);
            logger.error("" + e);
            logger.error(getErrorStackTraceAsString(e));
            return Collections.emptyList();
        }
    }

    /**
     * Get all OMERO wells corresponding to the plate id
     *
     * @param client
     * @param plateId
     * @return List of OMERO dataset objects
     */
    public static Collection<WellData> readOmeroWells(OmeroRawClient client, long plateId){
        try {
            return client.getGateway().getFacility(BrowseFacility.class).getWells(client.getContext(), plateId);
        }catch(ExecutionException | DSOutOfServiceException e){
            Dialogs.showErrorNotification("Reading datasets","An error occurs when reading wells in plate "+plateId);
            logger.error("" + e);
            logger.error(getErrorStackTraceAsString(e));
            return Collections.emptyList();
        }catch (DSAccessException | NoSuchElementException e){
            Dialogs.showErrorNotification("Reading wells","You don't have the right to access wells in plate "+plateId);
            logger.error("" + e);
            logger.error(getErrorStackTraceAsString(e));
            return Collections.emptyList();
        }
    }


    /**
     * Get an image from OMERO server, corresponding to the specified id.
     *
     * @param client
     * @param imageId
     * @return OMERO image object
     */
    public static ImageData readOmeroImage(OmeroRawClient client, long imageId){
        try {
            return client.getGateway().getFacility(BrowseFacility.class).getImage(client.getContext(), imageId);
        }catch(ExecutionException | DSOutOfServiceException e){
            Dialogs.showErrorNotification("Reading image","An error occurs when reading OMERO image "+imageId);
            logger.error("" + e);
            logger.error(getErrorStackTraceAsString(e));
            return null;
        }catch (DSAccessException | NoSuchElementException e){
            logger.error("" + e);
            logger.error(getErrorStackTraceAsString(e));
            return null;
        }
    }


    /**
     * Get OMERO image's channels
     *
     * @param client
     * @param imageId
     * @return List of channels objects of the specified image
     */
    public static List<ChannelData> readOmeroChannels(OmeroRawClient client, long imageId){
        try {
            // get channels
            return client.getGateway().getFacility(MetadataFacility.class).getChannelData(client.getContext(), imageId);
        } catch(ExecutionException | DSOutOfServiceException e){
            Dialogs.showErrorNotification("Channel reading","Could not read image channel on OMERO.");
            logger.error(""+e);
            logger.error(getErrorStackTraceAsString(e));
            return Collections.emptyList();
        } catch (DSAccessException e){
            Dialogs.showErrorNotification("Channel reading","You don't have the right to read channels on OMERO for the image "+imageId);
            logger.error(""+e);
            logger.error(getErrorStackTraceAsString(e));
            return Collections.emptyList();
        }
    }


    /**
     * Get annotations (i.e. tag, key-value, comment...) attached to an image on OMERO, specified by its id.
     *
     * @param client
     * @param obj
     * @return List of annotation objects
     */
    public static List<AnnotationData> readOmeroAnnotations(OmeroRawClient client, DataObject obj){
        try {
             // read annotations linked to the image
            return client.getGateway().getFacility(MetadataFacility.class).getAnnotations(client.getContext(), obj);

        } catch(ExecutionException | DSOutOfServiceException e) {
            Dialogs.showErrorNotification("Reading OMERO annotations", "Cannot get annotations from OMERO for the object "+obj);
            logger.error(""+e);
            logger.error(getErrorStackTraceAsString(e));
            return Collections.emptyList();
        } catch (DSAccessException e){
            Dialogs.showErrorNotification("Reading OMERO annotations","You don't have the right to read annotations on OMERO for the object "+obj);
            logger.error(""+e);
            logger.error(getErrorStackTraceAsString(e));
            return Collections.emptyList();
        }
    }


    /**
     * Get the image file format (ex. .lif, .vsi,...)
     *
     * @param client
     * @param imageId
     * @return Image file format
     */
    public static String readImageFileType(OmeroRawClient client, long imageId){
        try {
            ImageData imageData = client.getGateway().getFacility(BrowseFacility.class).getImage(client.getContext(), imageId);
            return imageData.asImage().getFormat().getValue().getValue();
        } catch(ExecutionException | DSOutOfServiceException e) {
            Dialogs.showErrorNotification("Reading OMERO annotations", "Cannot get annotations from OMERO for the image "+imageId);
            logger.error(""+e);
            logger.error(getErrorStackTraceAsString(e));
            return "";
        } catch (DSAccessException e){
            Dialogs.showErrorNotification("Reading OMERO annotations","You don't have the read annotations on OMERO for the image "+imageId);
            logger.error(""+e);
            logger.error(getErrorStackTraceAsString(e));
            return "";
        }
    }

    /**
     * Convert a QuPath measurement table to an OMERO table
     *
     * @param pathObjects
     * @param ob
     * @return The corresponding OMERO.Table
     */
    public static TableData convertMeasurementTableToOmeroTable(Collection<PathObject> pathObjects, ObservableMeasurementTableData ob, OmeroRawClient client, long imageId) {
        List<TableDataColumn> columns = new ArrayList<>();
        List<List<Object>> measurements = new ArrayList<>();
        int i = 0;

        // add the first column with the image data (linkable on OMERO)
        columns.add(new TableDataColumn("Image ID",i++, ImageData.class));
        ImageData image = readOmeroImage(client, imageId);
        List<Object> imageData = new ArrayList<>();

        for (PathObject ignored : pathObjects) {
            imageData.add(image);
        }
        measurements.add(imageData);

        // create formatted Lists of measurements to be compatible with omero.tables
        for (String col : ob.getAllNames()) {
            if (ob.isNumericMeasurement(col)) {
                // feature name
                columns.add(new TableDataColumn(col.replace("/","-"), i++, Double.class)); // OMERO table does not support "/" and remove "mu" character

                //feature value for each pathObject
                List<Object> feature = new ArrayList<>();
                for (PathObject pathObject : pathObjects) {
                    feature.add(ob.getNumericValue(pathObject, col));
                }
                measurements.add(feature);
            }

            if (ob.isStringMeasurement(col)) {
                // feature name
                columns.add(new TableDataColumn(col.replace("/","-"), i++, String.class)); // OMERO table does not support "/" and remove "mu" character

                //feature value for each pathObject
                List<Object> feature = new ArrayList<>();
                for (PathObject pathObject : pathObjects) {
                    feature.add(ob.getStringValue(pathObject, col));
                }
                measurements.add(feature);
            }
        }

        // create omero Table
        return new TableData(columns, measurements);
    }

    /**
     * Send an OMERO.table to OMERO server and attach it to the image specified by its ID.
     *
     * @param table OMERO.table
     * @param name table name
     * @param client
     * @param imageId
     * @return Sending status (True if sent and attached ; false with error message otherwise)
     */
    public static boolean addTableToOmero(TableData table, String name, OmeroRawClient client, long imageId) {
        boolean wasAdded = true;
        try{
            // get the current image to attach the omero.table to
            ImageData image = client.getGateway().getFacility(BrowseFacility.class).getImage(client.getContext(), imageId);

            // attach the omero.table to the image
            client.getGateway().getFacility(TablesFacility.class).addTable(client.getContext(), image, name, table);

        } catch (ExecutionException | DSOutOfServiceException e){
            Dialogs.showErrorNotification("Table Saving","Error during saving table on OMERO.");
            logger.error(""+e);
            logger.error(getErrorStackTraceAsString(e));
            wasAdded = false;
        } catch (DSAccessException e){
            Dialogs.showErrorNotification("Table Saving","You don't have the right to add a table on OMERO for the image "+imageId);
            logger.error(""+e);
            logger.error(getErrorStackTraceAsString(e));
            wasAdded = false;
        }
        return wasAdded;
    }

    /**
     * Send an attachment to OMERO server and attached it to an image specified by its ID.
     *
     * @param file
     * @param client
     * @param imageId
     * @return Sending status (True if sent and attached ; false with error message otherwise)
     */
    public static boolean addAttachmentToOmero(File file, OmeroRawClient client, long imageId) {
        return addAttachmentToOmero(file, client, imageId, null,"");
    }

    /**
     *  Send an attachment to OMERO server and attached it to an image specified by its ID.
     *  You can specify the mimetype of the file.
     *
     * @param file
     * @param client
     * @param imageId
     * @param miemtype
     * @return Sending status (True if sent and attached ; false with error message otherwise)
     */
    public static boolean addAttachmentToOmero(File file, OmeroRawClient client, long imageId, String miemtype) {
        return addAttachmentToOmero(file, client, imageId, miemtype,"");
    }

    /**
     * Send an attachment to OMERO server and attached it to an image specified by its ID, specifying the mimetype and
     * a description of what the file is and how it works.
     *
     * @param file
     * @param client
     * @param imageId
     * @param miemtype
     * @param description
     * @return Sending status (True if sent and attached ; false with error message otherwise)
     */
    public static boolean addAttachmentToOmero(File file, OmeroRawClient client, long imageId, String miemtype, String description) {
        boolean wasAdded = true;
        try{
            // get the current image to attach the omero.table to
            ImageData image = client.getGateway().getFacility(BrowseFacility.class).getImage(client.getContext(), imageId);

            // attach the omero.table to the image
            client.getGateway().getFacility(DataManagerFacility.class).attachFile(client.getContext(), file, miemtype, description, file.getName(), image).get();

        } catch (ExecutionException | DSOutOfServiceException | InterruptedException e){
            Dialogs.showErrorNotification("File Saving","Error during saving file on OMERO.");
            logger.error(""+e);
            logger.error(getErrorStackTraceAsString(e));
            wasAdded = false;
        } catch (DSAccessException e){
            Dialogs.showErrorNotification("File Saving","You don't have the right to save a file on OMERO for the image "+imageId);
            logger.error(""+e);
            logger.error(getErrorStackTraceAsString(e));
            wasAdded = false;
        }
        return wasAdded;
    }

    /**
     * Update a list of OMERO objects
     *
     * @param client
     * @param objects
     * @return Updating status (True if updated ; false with error message otherwise)
     */
    public static boolean updateObjectsOnOmero(OmeroRawClient client, List<IObject> objects){
       boolean wasAdded = true;
        try{
            // update the object on OMERO
            client.getGateway().getFacility(DataManagerFacility.class).updateObjects(client.getContext(), objects, null);
        } catch (ExecutionException | DSOutOfServiceException e){
            Dialogs.showErrorNotification("Update objects","Error during updating objects on OMERO.");
            logger.error(""+e);
            logger.error(getErrorStackTraceAsString(e));
            wasAdded = false;
        } catch (DSAccessException e){
            Dialogs.showErrorNotification("Update objects","You don't have the right to update objects on OMERO ");
            logger.error(""+e);
            logger.error(getErrorStackTraceAsString(e));
            wasAdded = false;
        }
        return wasAdded;
    }


    /**
     * Update an OMERO object.
     *
     * @param client
     * @param object
     * @return Updating status (True if updated ; false with error message otherwise)
     */
    public static boolean updateObjectOnOmero(OmeroRawClient client, IObject object){
        boolean wasAdded = true;
        try{
            // update the object on OMERO
            client.getGateway().getFacility(DataManagerFacility.class).updateObject(client.getContext(), object, null);
        } catch (ExecutionException | DSOutOfServiceException e){
            Dialogs.showErrorNotification("Update object","Error during updating object on OMERO.");
            logger.error(""+e);
            logger.error(getErrorStackTraceAsString(e));
            wasAdded = false;
        } catch (DSAccessException e){
            Dialogs.showErrorNotification("Update object","You don't have the right to update object on OMERO ");
            logger.error(""+e);
            logger.error(getErrorStackTraceAsString(e));
            wasAdded = false;
        }
        return wasAdded;
    }


    /**
     * Update the thumbnail of an OMERO image, specified by its id, and given the ID of the updated RenderingDef object linked to that image.
     * <br> <br>
     * Be careful : the image should already have an OMERO ID.
     *
     * @param client
     * @param imageId
     * @param objectId
     * @return Updating status (True if updated ; false with error message otherwise)
     */
    public static boolean updateOmeroThumbnail(OmeroRawClient client, long imageId, long objectId){
        boolean wasAdded = true;

        // get the current image
        ImageData image = readOmeroImage(client, imageId);

        // get OMERO thumbnail store
        ThumbnailStorePrx store = null;
        try {
            store = client.getGateway().getThumbnailService(client.getContext());
        } catch(DSOutOfServiceException e){
            logger.error("" + e);
            logger.error(getErrorStackTraceAsString(e));
           return false;
        }

        if(store == null){
            Dialogs.showErrorNotification("Update OMERO Thumbnail", "Cannot get the Thumbnail service for image " + imageId);
            return false;
        }

        try {
            // get the pixel id to retrieve the correct thumbnail
            long pixelId = image.getDefaultPixels().getId();
            // get current thumbnail
            store.setPixelsId(pixelId);
            //set the new settings
            store.setRenderingDefId(objectId);

            try {
                // update the thumbnail
                store.createThumbnails();
            } catch (ServerError e) {
                logger.error("Error during thumbnail creation but thumbnail is updated ");
                logger.error("" + e);
                logger.error(getErrorStackTraceAsString(e));
            }

        } catch (NullPointerException | ServerError e) {
            Dialogs.showErrorNotification("Update OMERO Thumbnail", "Thumbnail cannot be updated for image " + imageId);
            logger.error("" + e);
            logger.error(getErrorStackTraceAsString(e));
            wasAdded = false;
        }

        try {
            // close the store
            store.close();
        } catch (ServerError e) {
            Dialogs.showErrorNotification("Update OMERO Thumbnail", "Cannot close the ThumbnailStore");
            logger.error("" + e);
            logger.error(getErrorStackTraceAsString(e));
        }

        return wasAdded;
    }

    /**
     * Download an image from OMERO in the path given in argument.
     *
     * @param client
     * @param imageId
     * @param path
     * @return Downloading status (True if downloaded ; false with error message otherwise)
     */
    public static boolean downloadImage(OmeroRawClient client, long imageId, String path){
        boolean wasDownloaded = true;
        try {
            if(new File(path).exists())
                client.getGateway().getFacility(TransferFacility.class).downloadImage(client.getContext(), path, imageId);
            else {
                Dialogs.showErrorNotification("Download object","The following path does not exists : "+path);
                wasDownloaded = false;
            }
        } catch(DSOutOfServiceException | ExecutionException e){
            Dialogs.showErrorNotification("Download object","Error during downloading image "+imageId+" from OMERO.");
            logger.error(""+e);
            logger.error(getErrorStackTraceAsString(e));
            wasDownloaded = false;
        } catch(DSAccessException e){
            Dialogs.showErrorNotification("Download object","You don't have the right to download image "+imageId+" from OMERO.");
            logger.error(""+e);
            logger.error(getErrorStackTraceAsString(e));
            wasDownloaded = false;
        }

        return wasDownloaded;
    }

    /**
     * Upload an image to a specific dataset on OMERO
     *
     * @param client
     * @param datasetId
     * @param path
     * @return id of the newly uploaded image
     */
    public static List<Long> uploadImage(OmeroRawClient client, long datasetId, String path){
        Collection<DatasetData> datasets = readOmeroDatasets(client, Collections.singletonList(datasetId));
        if(!datasets.isEmpty())
            return uploadImage(client, datasets.iterator().next(), path);
        else {
            Dialogs.showErrorNotification("Upload image", "The dataset "+datasetId+" does not exist");
            return Collections.emptyList();
        }
    }


    /**
     * Upload an image to a specific dataset on OMERO
     * Code taken from simple-omero-client project from Pierre Pouchin (GreD-Clermont)
     *
     * @param client
     * @param dataset
     * @param path
     * @return id of the newly uploaded image
     */
    public static List<Long> uploadImage(OmeroRawClient client, DatasetData dataset, String path){
        if(dataset == null){
            Dialogs.showErrorNotification("Upload image", "The dataset you want to access does not exist");
            return Collections.emptyList();
        }

        ImportConfig config = new ImportConfig();
        config.target.set("Dataset:" + dataset.getId()); // can also import an image into a well or wellsample => to check
        config.username.set(client.getUsername());
        config.email.set(client.getLoggedInUser().getEmail().getValue());

        Collection<Pixels> pixels = new ArrayList<>(1);
        OMEROMetadataStoreClient store = null;
        try (OMEROWrapper reader = new OMEROWrapper(config)) {
            store = client.getGateway().getImportStore(client.getContext());
            store.logVersionInfo(config.getIniVersionNumber());
            reader.setMetadataOptions(new DefaultMetadataOptions(MetadataLevel.ALL));

            ImportLibrary library = new ImportLibrary(store, reader);
            library.addObserver(new LoggingImportMonitor());

            ErrorHandler handler = new ErrorHandler(config);

            ImportCandidates candidates = new ImportCandidates(reader, new String[]{path}, handler);
            ExecutorService uploadThreadPool = Executors.newFixedThreadPool(config.parallelUpload.get());

            List<ImportContainer> containers = candidates.getContainers();
            if (containers != null) {
                for (int i = 0; i < containers.size(); i++) {
                    ImportContainer container = containers.get(i);
                    container.setTarget(dataset.asIObject());
                    List<Pixels> imported = library.importImage(container, uploadThreadPool, i);
                    pixels.addAll(imported);
                }
            }
            uploadThreadPool.shutdown();
        } catch (Throwable e) {
            Dialogs.showErrorNotification("Upload image","Error during uploading image "+path+" to OMERO.");
            logger.error(""+e);
        } finally {
            if(store != null)
                store.logout();
        }

        List<Long> ids = new ArrayList<>(pixels.size());
        pixels.forEach(pix -> ids.add(pix.getImage().getId().getValue()));
        return ids.stream().distinct().collect(Collectors.toList());
    }

    /**
     * Convert a QuPath measurement table into a CSV file,
     * including the OMERO image ID on which the measurements are referring to.
     *
     * @param pathObjects
     * @param ob
     * @param imageId
     * @param name file name
     * @param path where to save the newly created CSV file.
     * @return CSV file of measurement table.
     */
    public static File buildCSVFileFromMeasurementTable(Collection<PathObject> pathObjects, ObservableMeasurementTableData ob, long imageId, String name, String path) {
        StringBuilder tableString = new StringBuilder();

        // get the header
        tableString.append("Image_ID").append(",");
        List<String> allColumnNames = ob.getAllNames();
        for (String col : allColumnNames) {
            col = col.replace(GeneralTools.micrometerSymbol(),"um"); // remove "mu" character
            tableString.append(col).append(",");
        }
        tableString.delete(tableString.lastIndexOf(","),tableString.lastIndexOf(","));
        tableString.append("\n");

        // get the table
        for (PathObject pathObject : pathObjects) {
            // add image id
            tableString.append(imageId).append(",");
            for (String col : ob.getAllNames()) {
                if (ob.isNumericMeasurement(col))
                    tableString.append(ob.getNumericValue(pathObject, col)).append(",");
                else
                    tableString.append(ob.getStringValue(pathObject, col)).append(",");
            }
            tableString.delete(tableString.lastIndexOf(","),tableString.lastIndexOf(","));
            tableString.append("\n");
        }

        // create the file locally
        File file = new File(path + File.separator + name + ".csv");

       try {
           // write the file
           BufferedWriter buffer = new BufferedWriter(new OutputStreamWriter(new FileOutputStream(file), StandardCharsets.UTF_8));
           buffer.write(tableString + "\n");

           // close the file
           buffer.close();

       } catch (IOException e) {
           Dialogs.showErrorNotification("Write CSV file", "An error has occurred when trying to save the csv file");
           logger.error("" + e);
           logger.error(getErrorStackTraceAsString(e));
       }

       return file;
    }


    /**
     * Delete all existing ROIs on OMERO that are linked to an image, specified by its id.
     *
     * @param client
     * @param imageId
     */
    public static void deleteAllOmeroROIs(OmeroRawClient client, long imageId) {
        try {
            // extract ROIData
            List<IObject> roiData = readOmeroROIs(client, imageId).stream().map(ROIData::asIObject).collect(Collectors.toList());

            // delete ROis
            if(client.getGateway().getFacility(DataManagerFacility.class).delete(client.getContext(), roiData) == null)
                Dialogs.showInfoNotification("ROI deletion","No ROIs to delete of cannot delete them");

        } catch (DSOutOfServiceException |  ExecutionException e){
            Dialogs.showErrorNotification("ROI deletion","Could not delete existing ROIs on OMERO.");
            logger.error("" + e);
            logger.error(getErrorStackTraceAsString(e));
        } catch (DSAccessException e) {
            Dialogs.showErrorNotification("ROI deletion", "You don't have the right to delete ROIs on OMERO on the image  " + imageId);
            logger.error("" + e);
            logger.error(getErrorStackTraceAsString(e));
        }
    }

    /**
     * Delete the specified ROIs on OMERO that are linked to an image, specified by its id.
     *
     * @param client
     */
    public static void deleteOmeroROIs(OmeroRawClient client, Collection<ROIData> roisToDelete) {
        try {
            // Convert to IObject
            List<IObject> roiData = roisToDelete.stream().map(ROIData::asIObject).collect(Collectors.toList());

            // delete ROis
            if(client.getGateway().getFacility(DataManagerFacility.class).delete(client.getContext(), roiData) == null)
                Dialogs.showInfoNotification("ROI deletion","No ROIs to delete");

        } catch (DSOutOfServiceException |  ExecutionException e){
            Dialogs.showErrorNotification("ROI deletion","Could not delete existing ROIs on OMERO.");
            logger.error("" + e);
            logger.error(getErrorStackTraceAsString(e));
        } catch (DSAccessException e) {
            Dialogs.showErrorNotification("ROI deletion", "You don't have the right to delete those ROIs on OMERO");
            logger.error("" + e);
            logger.error(getErrorStackTraceAsString(e));
        }
    }


    /**
     * Send ROIs to OMERO server and attached them to the specified image.
     *
     * @param client
     * @param imageId
     * @param omeroRois
     * @return Sending status (True if sent ; false with error message otherwise)
     */
    public static boolean writeOmeroROIs(OmeroRawClient client, long imageId, List<ROIData> omeroRois) {
        boolean roiSaved = false;

        // import ROIs on OMERO
        if (!(omeroRois.isEmpty())) {
            try {
                // save ROIs
                client.getGateway().getFacility(ROIFacility.class).saveROIs(client.getContext(), imageId, client.getGateway().getLoggedInUser().getId(), omeroRois);
                roiSaved = true;
            } catch (ExecutionException | DSOutOfServiceException e){
                Dialogs.showErrorNotification("ROI Saving","Error during saving ROIs on OMERO.");
                logger.error(""+e);
                logger.error(getErrorStackTraceAsString(e));
            } catch (DSAccessException e){
                Dialogs.showErrorNotification("ROI Saving","You don't have the right to write ROIs from OMERO on the image "+imageId);
                logger.error(""+e);
                logger.error(getErrorStackTraceAsString(e));
            }
        } else {
            Dialogs.showInfoNotification("Upload annotations","There is no Annotations to upload on OMERO");
        }

        return roiSaved;
    }

    /**
     * Read ROIs from OMERO server attached to an image specified by its id.
     *
     * @param client
     * @param imageId
     * @return Image's list of OMERO ROIs
     */
    public static List<ROIData> readOmeroROIs(OmeroRawClient client, long imageId){
        List<ROIResult> roiList;

        // get ROIs from OMERO
        try {
            roiList = client.getGateway().getFacility(ROIFacility.class).loadROIs(client.getContext(), imageId);
        } catch (DSOutOfServiceException | ExecutionException e) {
            Dialogs.showErrorNotification("ROI reading","Error during reading ROIs from OMERO.");
            logger.error("" + e);
            logger.error(getErrorStackTraceAsString(e));
            return new ArrayList<>();
        } catch (DSAccessException e){
            Dialogs.showErrorNotification("ROI reading","You don't have the right to read ROIs from OMERO on the image "+imageId);
            logger.error(""+e);
            logger.error(getErrorStackTraceAsString(e));
            return new ArrayList<>();
         }

        if(roiList == null || roiList.isEmpty())
            return new ArrayList<>();

        // Convert them into ROIData
        List<ROIData> roiData = new ArrayList<>();
        for (ROIResult roiResult : roiList) {
            roiData.addAll(roiResult.getROIs());
        }

        return roiData;
    }

    /**
     * Convert QuPath pathObjects into OMERO ROIs.
     *
     * @param pathObjects
     * @return List of OMERO ROIs
     */
    public static List<ROIData> createOmeroROIsFromPathObjects(Collection<PathObject> pathObjects){
        List<ROIData> omeroRois = new ArrayList<>();
        Map<PathObject,String> idObjectMap = new HashMap<>();

        // create unique ID for each object
        pathObjects.forEach(pathObject -> idObjectMap.put(pathObject, pathObject.getID().toString()));

        pathObjects.forEach(pathObject -> {
            // computes OMERO-readable ROIs
            List<ShapeData> shapes = OmeroRawShapes.convertQuPathRoiToOmeroRoi(pathObject, idObjectMap.get(pathObject), pathObject.getParent() == null ? "NoParent" : idObjectMap.get(pathObject.getParent()));
            if (!(shapes == null) && !(shapes.isEmpty())) {
                // set the ROI color according to the class assigned to the corresponding PathObject
                shapes.forEach(shape -> {
                    shape.getShapeSettings().setStroke(pathObject.getPathClass() == null ? Color.YELLOW : new Color(pathObject.getPathClass().getColor()));
                    shape.getShapeSettings().setFill(!QPEx.getQuPath().getOverlayOptions().getFillAnnotations() ? null : pathObject.getPathClass() == null ? ColorToolsAwt.getMoreTranslucentColor(Color.YELLOW) : ColorToolsAwt.getMoreTranslucentColor(new Color(pathObject.getPathClass().getColor())));
                });
                ROIData roiData = new ROIData();
                shapes.forEach(roiData::addShapeData);
                omeroRois.add(roiData);
            }
        });

        return omeroRois;
    }

    /**
     * Convert OMERO ROIs into QuPath pathObjects
     *
     * @param roiData
     * @return List of QuPath pathObjects
     */
    public static Collection<PathObject> createPathObjectsFromOmeroROIs(List<ROIData> roiData){
        Map<Double,Double> idParentIdMap = new HashMap<>();
        Map<Double,PathObject> idObjectMap = new HashMap<>();

        for (ROIData roiDatum : roiData) {
            // get the comment attached to OMERO ROIs
            List<String> roiCommentsList = getROIComment(roiDatum);

            // check that all comments are identical for all the shapes attached to the same ROI.
            // if there are different, a warning is thrown because they should be identical.
            String roiComment = "";
            if(!roiCommentsList.isEmpty()) {
                roiComment = roiCommentsList.get(0);
                for (int i = 0; i < roiCommentsList.size() - 1; i++) {
                    if (!(roiCommentsList.get(i).equals(roiCommentsList.get(i + 1)))) {
                        logger.warn("Different classes are set for two shapes link to the same parent");
                        logger.warn("The following class will be assigned for all child object -> "+roiComment);
                    }
                }
            }

            // get the type, class, id and parent id of thu current ROI
            String[] roiCommentParsed = parseROIComment(roiComment);
            String roiType = roiCommentParsed[0];
            String roiClass = roiCommentParsed[1];
            double roiId = Double.parseDouble(roiCommentParsed[2]);
            double parentId = Double.parseDouble(roiCommentParsed[3]);

            // convert OMERO ROIs to QuPath ROIs
            ROI qpROI = OmeroRawShapes.convertOmeroROIsToQuPathROIs(roiDatum);

            // convert QuPath ROI to QuPath Annotation or detection Object (according to type).
            idObjectMap.put(roiId, OmeroRawShapes.createPathObjectFromQuPathRoi(qpROI, roiType, roiClass));

            // populate parent map with current_object/parent ids
            idParentIdMap.put(roiId,parentId);
        }

        // set the parent/child hierarchy and add objects without any parent to the final list
        List<PathObject> pathObjects = new ArrayList<>();

        idParentIdMap.keySet().forEach(objID->{
            // if the current object has a valid id and has a parent
            if(objID > 0 && idParentIdMap.get(objID) > 0 && !(idObjectMap.get(idParentIdMap.get(objID)) == null))
                idObjectMap.get(idParentIdMap.get(objID)).addChildObject(idObjectMap.get(objID));
            else
                // if no valid id for object or if the object has no parent
                pathObjects.add(idObjectMap.get(objID));
        });

        return pathObjects;
    }

    /**
     * Read the comment attached to one shape of an OMERO ROI.
     *
     * @param shape
     * @return The shape comment
     */
    public static String getROIComment(Shape shape){
        if(shape instanceof Rectangle){
            RectangleData s = new RectangleData(shape);
            return s.getText();
        }else if(shape instanceof Ellipse){
            EllipseData s = new EllipseData(shape);
            return s.getText();
        }else if(shape instanceof Point){
            PointData s = new PointData(shape);
            return s.getText();
        }else if(shape instanceof Polyline){
            PolylineData s = new PolylineData(shape);
            return s.getText();
        }else if(shape instanceof Polygon){
            PolygonData s = new PolygonData(shape);
            return s.getText();
        }else if(shape instanceof Label){
            logger.warn("No ROIs created (requested label shape is unsupported)");
            //s=new TextData(shape);
        }else if(shape instanceof Line){
            LineData s = new LineData(shape);
            return s.getText();
        }else if(shape instanceof Mask){
            logger.warn("No ROIs created (requested Mask shape is not supported yet)");
            //s=new MaskData(shape);
        }else{
            logger.warn("Unsupported shape ");
        }

        return null;
    }

    /**
     * Read the comments attach to an OMERO ROI (i.e. read each comment attached to each shape of the ROI)
     *
     * @param roiData
     * @return List of comments
     */
    public static List<String> getROIComment(ROIData roiData) {
        // get the ROI
        Roi omeROI = (Roi) roiData.asIObject();

        // get the shapes contained in the ROI (i.e. holes or something else)
        List<Shape> shapes = omeROI.copyShapes();
        List<String> list = new ArrayList<>();

        // Iterate on shapes, select the correct instance and get the comment attached to it.
        for (Shape shape : shapes) {
            String comment = getROIComment(shape);
            if (comment != null)
                list.add(comment);
        }

        return list;
    }

    /**
     * Parse the comment based on the format introduced in {OmeroRawShapes.setRoiComment(PathObject src, String objectID, String parentID)}
     *
     * @param comment
     * @return The split comment
     */
    public static String[] parseROIComment(String comment) {
        // default parsing
        String roiClass = "NoClass";
        String roiType = "annotation";
        String roiParent =  "0";
        String roiID =  "-"+System.nanoTime();

        // split the string
        String[] tokens = (comment.isBlank() || comment.isEmpty()) ? null : comment.split(":");
        if(tokens == null)
            return new String[]{roiType, roiClass, roiID, roiParent};

        // get ROI type
        if (tokens.length > 0)
            roiType = tokens[0];

        // get the class
        if(tokens.length > 1)
            roiClass = tokens[1];

        // get the ROI id
        if(tokens.length > 2) {
            try {
                Double.parseDouble(tokens[2]);
                roiID = tokens[2];
            } catch (NumberFormatException e) {
                roiID = "-"+System.nanoTime();
            }
        }

        // get the parent ROI id
        if(tokens.length > 3) {
            try {
                Double.parseDouble(tokens[3]);
                roiParent = tokens[3];
            } catch (NumberFormatException e) {
                roiParent = "0";
            }
        }

        return new String[]{roiType, roiClass, roiID, roiParent};
    }


    /**
     * Splits the "target" map into two parts : one part containing key/values that are referenced in the "reference" map and
     * the other containing remaining key/values that are not referenced in the "reference".
     *
     * @param reference
     * @param target
     * @return List of new kvp and existing kvp maps
     */
    public static List<Map<String, String>> splitNewAndExistingKeyValues(Map<String, String> reference, Map<String, String> target){
        Map<String, String> existingKVP = new HashMap<>();

        // filter key/values that are contained in the reference
        reference.forEach((key, value) -> existingKVP.putAll(target.keySet()
                .stream()
                .filter(f -> f.equals(key))
                .collect(Collectors.toMap(e->key,e->target.get(key)))));

        // filter the new key values
        Map<String,String> updatedKV = target.entrySet().stream().collect(Collectors.toMap(Map.Entry::getKey, Map.Entry::getValue));
        existingKVP.forEach(updatedKV::remove);

        // add the two separate maps to a list.
        List<Map<String, String>> results = new ArrayList<>();
        results.add(existingKVP);
        results.add(updatedKV);

        return results;
    }


    /**
     * Get key-value pairs from OMERO server attached to the specified image.
     *
     * @param client
     * @param imageId
     * @return List of Key-Value pairs as annotation objects
     */
    public static List<MapAnnotationData> readKeyValues(OmeroRawClient client, long imageId) {
        List<AnnotationData> annotations;

        try {
            // get current image from OMERO
            ImageData imageData = client.getGateway().getFacility(BrowseFacility.class).getImage(client.getContext(), imageId);

            // read annotations linked to the image
            annotations = client.getGateway().getFacility(MetadataFacility.class).getAnnotations(client.getContext(), imageData);

        }catch(ExecutionException | DSOutOfServiceException | DSAccessException e) {
            Dialogs.showErrorNotification("Reading OMERO key value pairs", "Cannot get key values from OMERO");
            logger.error(""+e);
            logger.error(getErrorStackTraceAsString(e));
            return Collections.emptyList();
        }

        // filter key values
        return annotations.stream()
                .filter(MapAnnotationData.class::isInstance)
                .map(MapAnnotationData.class::cast)
                .collect(Collectors.toList());
    }


    /**
     * Get attachments from OMERO server attached to the specified image.
     *
     * @param client
     * @param imageId
     * @return Sending status (True if retrieved ; false with error message otherwise)
     */
    public static List<FileAnnotationData> readAttachments(OmeroRawClient client, long imageId) {
        List<AnnotationData> annotations;
        try{
            // read image
            ImageData image = readOmeroImage(client, imageId);

            // get annotations
            List<Class<? extends AnnotationData>> types = Collections.singletonList(FileAnnotationData.class);
            annotations = client.getGateway().getFacility(MetadataFacility.class).getAnnotations(client.getContext(), image, types, null);

        } catch (ExecutionException | DSOutOfServiceException e){
            Dialogs.showErrorNotification("Attachment reading","Cannot read attachment from image "+imageId);
            logger.error(""+e);
            logger.error(getErrorStackTraceAsString(e));
            return Collections.emptyList();
        } catch (DSAccessException e){
            Dialogs.showErrorNotification("Attachment reading","You don't have the right to read attachments on OMERO for the image "+imageId);
            logger.error(""+e);
            logger.error(getErrorStackTraceAsString(e));
            return Collections.emptyList();
        }

        // filter attachments
        return annotations.stream()
                .filter(FileAnnotationData.class::isInstance)
                .map(FileAnnotationData.class::cast)
                .collect(Collectors.toList());
    }

    /**
     * Get tables from OMERO server attached to the specified image.
     *
     * @param client
     * @param imageId
     * @return Sending status (True if retrieved ; false with error message otherwise)
     */
    public static Collection<FileAnnotationData> readTables(OmeroRawClient client, long imageId) {
        try{
            // read image
            ImageData image = readOmeroImage(client, imageId);

            // get annotations
            return client.getGateway().getFacility(TablesFacility.class).getAvailableTables(client.getContext(), image);

        } catch (ExecutionException | DSOutOfServiceException e){
            Dialogs.showErrorNotification("Attachment reading","Cannot read attachment from image "+imageId);
            logger.error(""+e);
            logger.error(getErrorStackTraceAsString(e));
        } catch (DSAccessException e){
            Dialogs.showErrorNotification("Attachment reading","You don't have the right to read attachments on OMERO for the image "+imageId);
            logger.error(""+e);
            logger.error(getErrorStackTraceAsString(e));
        }
        return Collections.emptyList();
    }

    /**
     * Delete given files on OMERO
     *
     * @param client
     * @param data
     */
    public static boolean deleteFiles(OmeroRawClient client, List<FileAnnotationData> data){
        boolean hasBeenDeleted = false;

        try{
            List<IObject> IObjectData = data.stream().map(FileAnnotationData::asIObject).collect(Collectors.toList());
            client.getGateway().getFacility(DataManagerFacility.class).delete(client.getContext(), IObjectData);
            hasBeenDeleted = true;
        } catch (DSOutOfServiceException |  ExecutionException e){
            Dialogs.showErrorNotification("File deletion","Could not delete files on OMERO.");
            logger.error("" + e);
            logger.error(getErrorStackTraceAsString(e));
        } catch (DSAccessException e) {
            Dialogs.showErrorNotification("File deletion", "You don't have the right to delete those files on OMERO");
            logger.error("" + e);
            logger.error(getErrorStackTraceAsString(e));
        }
        return hasBeenDeleted;
    }

    /**
     * create a new orphaned dataset on OMERO
     *
     * @param client
     * @param datasetName
     * @return OMERO dataset
     */
    public static DatasetData createNewDataset(OmeroRawClient client, String datasetName){
        return createNewDataset(client, datasetName, "");
    }

    /**
     * create a new dataset on OMERO and add a project as parent object
     *
     * @param client
     * @param projectId
     * @param datasetName
     * @return OMERO dataset
     */
    public static DatasetData createNewDataset(OmeroRawClient client, long projectId, String datasetName){
        return createNewDataset(client, projectId, datasetName, "");
    }

    /**
     * create a new orphaned dataset on OMERO
     *
     * @param client
     * @param datasetName
     * @param datasetDescription
     * @return OMERO dataset
     */
    public static DatasetData createNewDataset(OmeroRawClient client, String datasetName, String datasetDescription){
        // create a new dataset
        Dataset dataset = new DatasetI();
        dataset.setName(omero.rtypes.rstring(datasetName));
        dataset.setDescription(omero.rtypes.rstring(datasetDescription));

        try {
            // send the new dataset to OMERO
            IObject r = client.getGateway().getFacility(DataManagerFacility.class).saveAndReturnObject(client.getContext(), dataset);
            return readOmeroDataset(client,r.getId().getValue());
        }catch(ExecutionException | DSOutOfServiceException  e) {
            Dialogs.showErrorNotification("Create New dataset", "Cannot create dataset "+datasetName);
            logger.error(""+e);
            logger.error(getErrorStackTraceAsString(e));
            return null;
        }catch(DSAccessException e) {
            Dialogs.showErrorNotification("Create New dataset", "You don't have the right to create a dataset on OMERO");
            logger.error(""+e);
            logger.error(getErrorStackTraceAsString(e));
            return null;
        }
    }

    /**
     * create a new dataset on OMERO and add a project as parent object
     *
     * @param client
     * @param projectId
     * @param datasetName
     * @param datasetDescription
     * @return OMERO dataset
     */
    public static DatasetData createNewDataset(OmeroRawClient client, long projectId, String datasetName, String datasetDescription) {
        // create a new dataset
        Dataset dataset = new DatasetI();
        dataset.setName(omero.rtypes.rstring(datasetName));
        dataset.setDescription(omero.rtypes.rstring(datasetDescription));

        // link the dataset to a project
        ProjectDatasetLink link = new ProjectDatasetLinkI();
        link.setChild(dataset);
        link.setParent(new ProjectI(projectId, false));

        try {
            // send the new dataset to OMERO
            IObject r = client.getGateway().getFacility(DataManagerFacility.class).saveAndReturnObject(client.getContext(), link);
            return readOmeroDataset(client,r.getId().getValue());
        }catch(ExecutionException | DSOutOfServiceException  e) {
            Dialogs.showErrorNotification("Create New dataset", "Cannot create dataset "+datasetName+" in the project "+projectId);
            logger.error(""+e);
            logger.error(getErrorStackTraceAsString(e));
            return null;
        }catch(DSAccessException e) {
            Dialogs.showErrorNotification("Create New dataset", "You don't have the right to create a dataset on OMERO in the project "+projectId);
            logger.error(""+e);
            logger.error(getErrorStackTraceAsString(e));
            return null;
        }
    }

    /**
     * Read key value pairs from OMERO server and convert them into NamedValue OMERO-compatible-objects.
     *
     * @param client
     * @param imageId
     * @return List of NamedValue objects.
     */
    public static List<NamedValue> readKeyValuesAsNamedValue(OmeroRawClient client, long imageId) {
        return readKeyValues(client, imageId).stream()
                .flatMap(e->((List<NamedValue>)(e.getContent())).stream())
                .collect(Collectors.toList());
    }


    /**
     * Send key value pairs on OMERO and attach them to the specified image.
     *
     * @param keyValuePairs
     * @param client
     * @param imageId
     * @return Sending status (True if sent ; false with error message otherwise)
     */
    public static boolean addKeyValuesOnOmero(MapAnnotationData keyValuePairs, OmeroRawClient client, long imageId) {
        boolean wasAdded = true;
        try {
            // get current image from OMERO
            ImageData imageData = client.getGateway().getFacility(BrowseFacility.class).getImage(client.getContext(), imageId);

            // send key-values to OMERO
            client.getGateway().getFacility(DataManagerFacility.class).attachAnnotation(client.getContext(), keyValuePairs, imageData);

        }catch(ExecutionException | DSOutOfServiceException  e) {
            Dialogs.showErrorNotification("Adding OMERO KeyValues", "Cannot add new key values on OMERO");
            logger.error(""+e);
            logger.error(getErrorStackTraceAsString(e));
            wasAdded = false;
        }catch(DSAccessException e) {
            Dialogs.showErrorNotification("Adding OMERO KeyValues", "You don't have the right to add some key value pairs on OMERO on the image "+imageId);
            logger.error(""+e);
            logger.error(getErrorStackTraceAsString(e));
            wasAdded = false;
        }
        return wasAdded;
    }

    /**
     * Update specified key value pairs on OMERO server.
     *
     * @param keyValuePairs
     * @param client
     * @return Updating status (True if updated ; false with error message otherwise)
     */
    public static boolean updateKeyValuesOnOmero(List<MapAnnotationData> keyValuePairs, OmeroRawClient client) {
        boolean wasUpdated = true;
        try {
            // update key-values to OMERO
            client.getGateway().getFacility(DataManagerFacility.class).updateObjects(client.getContext(), keyValuePairs.stream().map(MapAnnotationData::asIObject).collect(Collectors.toList()),null);
        }catch(ExecutionException | DSOutOfServiceException e) {
            Dialogs.showErrorNotification("OMERO KeyValues update", "Cannot update existing key values on OMERO");
            logger.error(""+e);
            logger.error(getErrorStackTraceAsString(e));
            wasUpdated = false;
        }catch(DSAccessException e) {
            Dialogs.showErrorNotification("Adding OMERO KeyValues", "You don't have the right to update key value pairs on OMERO");
            logger.error(""+e);
            logger.error(getErrorStackTraceAsString(e));
            wasUpdated = false;
        }
        return wasUpdated;
    }

    /**
     * Delete specified key value pairs on OMERO server
     *
     * @param keyValuePairs
     * @param client
     * @return Deleting status (True if deleted ; false with error message otherwise)
     */
    public static boolean deleteKeyValuesOnOmero(List<MapAnnotationData> keyValuePairs, OmeroRawClient client) {
        boolean wasDeleted = true;
        try {
            // remove current key-values
            client.getGateway().getFacility(DataManagerFacility.class).delete(client.getContext(), keyValuePairs.stream().map(MapAnnotationData::asIObject).collect(Collectors.toList()));
        } catch(ExecutionException | DSOutOfServiceException | DSAccessException e) {
            Dialogs.showErrorNotification("OMERO KeyValues deletion", "Cannot delete existing key values on OMERO");
            logger.error(""+e);
            logger.error(getErrorStackTraceAsString(e));
            wasDeleted = false;
        }
        return wasDeleted;
    }



    /**
     * Try to solve an error in OMERO regarding the keys creation.
     * On OMERO, it is possible to have two identical keys with a different value. This should normally never append.
     * This method checks if all keys are unique and output false if there is at least two identical keys.
     *
     * @param keyValues
     * @return Check status (True if all keys unique ; false otherwise)
     */
    public static boolean checkUniqueKeyInAnnotationMap(List<NamedValue> keyValues){ // not possible to have a map because it allows only unique keys
        boolean uniqueKey = true;

        for(int i = 0; i < keyValues.size()-1;i++){
            for(int j = i+1;j < keyValues.size();j++){
                if(keyValues.get(i).name.equals(keyValues.get(j).name)){
                    uniqueKey = false;
                    break;
                }
            }
            if(!uniqueKey)
                break;
        }
        return uniqueKey;
    }


    /**
     * Read tags from OMERO server, attached to the specified image.
     *
     * @param client
     * @param imageId
     * @return List of Tag objects attached to the image
     */
    public static List<TagAnnotationData> readTags(OmeroRawClient client, long imageId) {
        List<AnnotationData> annotations;

        try {
            // get current image from OMERO
            ImageData imageData = client.getGateway().getFacility(BrowseFacility.class).getImage(client.getContext(), imageId);

            // read annotations linked to the image
            annotations = client.getGateway().getFacility(MetadataFacility.class).getAnnotations(client.getContext(), imageData);

        }catch(ExecutionException | DSOutOfServiceException e) {
            Dialogs.showErrorNotification("Reading OMERO Tags", "Cannot get tags from OMERO");
            logger.error(""+e);
            logger.error(getErrorStackTraceAsString(e));
            return Collections.emptyList();
        }catch(DSAccessException e) {
            Dialogs.showErrorNotification("Reading OMERO tags", "You don't have the right to read tags from OMERO on the image "+imageId);
            logger.error(""+e);
            logger.error(getErrorStackTraceAsString(e));
            return Collections.emptyList();
        }

        // filter tags
        return annotations.stream()
                .filter(TagAnnotationData.class::isInstance)
                .map(TagAnnotationData.class::cast)
                .collect(Collectors.toList());
    }


    /**
     *  Send a new tag on OMERO server and attach it to the specified image.
     *
     * @param tags
     * @param client
     * @param imageId
     * @return Sending status (True if sent ; false with error message otherwise)
     */
    public static boolean addTagsOnOmero(TagAnnotationData tags, OmeroRawClient client, long imageId) {
        boolean wasAdded = true;
        try {
            // get current image from OMERO
            ImageData imageData = client.getGateway().getFacility(BrowseFacility.class).getImage(client.getContext(), imageId);

            // send key-values to OMERO
            client.getGateway().getFacility(DataManagerFacility.class).attachAnnotation(client.getContext(), tags, imageData);

        }catch(ExecutionException | DSOutOfServiceException e) {
            Dialogs.showErrorNotification("Adding OMERO tags", "Cannot add new tags on OMERO");
            logger.error(""+e);
            logger.error(getErrorStackTraceAsString(e));
            wasAdded = false;
        }catch(DSAccessException e) {
            Dialogs.showErrorNotification("Adding OMERO tags", "You don't have the right to add tags on OMERO on the image "+imageId);
            logger.error(""+e);
            logger.error(getErrorStackTraceAsString(e));
            wasAdded = false;
        }
        return wasAdded;
    }

    /**
     * Get the thumbnail of the specified OMERO image.
     * <br> <br>
     * Code copied from Pierre Pouchin from {simple-omero-client} project, {ImageWrapper} class, {getThumbnail} method
     * and adapted for QuPath compatibility.
     *
     * @param client
     * @param imageId
     * @param prefSize
     * @return The image's thumbnail
     */
    public static BufferedImage getThumbnail(OmeroRawClient client, long imageId, int prefSize) {

        // get the current defaultPixel
        PixelsData pixel;
        try {
            pixel = client.getGateway().getFacility(BrowseFacility.class).getImage(client.getContext(), imageId).getDefaultPixels();
        }catch(ExecutionException | DSOutOfServiceException | DSAccessException | NullPointerException e){
            Dialogs.showErrorNotification( "Thumbnail reading","The thumbnail of image "+imageId+" cannot be read.");
            logger.error(""+e);
            logger.error(getErrorStackTraceAsString(e));
            return readLocalImage(noImageThumbnail);
        }

        // set the thumbnail size
        int   sizeX  = pixel.getSizeX();
        int   sizeY  = pixel.getSizeY();
        float ratioX = (float) sizeX / prefSize;
        float ratioY = (float) sizeY / prefSize;
        float ratio  = Math.max(ratioX, ratioY);
        int   width  = (int) (sizeX / ratio);
        int   height = (int) (sizeY / ratio);

        // get rendering settings for the current image
        RenderingDef renderingSettings = readOmeroRenderingSettings(client, imageId);

        // check if we can access to rendering settings
        if(renderingSettings == null) {
            Dialogs.showErrorNotification("Channel settings", "Cannot access to rendering settings of the image " + imageId);
            return readLocalImage(noImageThumbnail);
        }

        // get thumbnail
        byte[] array;
        try {
            ThumbnailStorePrx store = client.getGateway().getThumbnailService(client.getContext());
            store.setPixelsId(pixel.getId());
            store.setRenderingDefId(renderingSettings.getId().getValue());
            array = store.getThumbnail(rint(width), rint(height));
            store.close();
        } catch (DSOutOfServiceException | ServerError | NullPointerException e) {
            Dialogs.showErrorNotification( "Thumbnail reading","The thumbnail of image "+imageId+" cannot be read.");
            logger.error(""+e);
            logger.error(getErrorStackTraceAsString(e));
            return readLocalImage(noImageThumbnail);
        }

        // convert thumbnail into BufferedImage
        if (array != null) {
            try (ByteArrayInputStream stream = new ByteArrayInputStream(array)) {
                //Create a buffered image to display
                BufferedImage thumbnail = ImageIO.read(stream);
                if(thumbnail == null)
                    return readLocalImage(noImageThumbnail);
                else return thumbnail;
            }catch(IOException e){
                Dialogs.showErrorNotification( "Thumbnail reading","The thumbnail of image "+imageId+" cannot be converted to buffered image.");
                logger.error(""+e);
                logger.error(getErrorStackTraceAsString(e));
                return readLocalImage(noImageThumbnail);
            }
        }
        else return readLocalImage(noImageThumbnail);
    }


    /**
     * read an image stored in the resource folder of the main class
     *
     * @param imageName
     * @return The read image or null if cannot be read
     */
    public static BufferedImage readLocalImage(String imageName){
        try {
            return ImageIO.read(OmeroRawTools.class.getClassLoader().getResource("images/"+imageName));
        }catch(IOException e){
            return new BufferedImage(256,256, BufferedImage.TYPE_BYTE_GRAY);
        }
    }


//	/**
//	 * Return a list of all {@code OmeroWebClient}s that are using the specified URI (based on their {@code host}).
//	 * @param uri
//	 * @return
//	 */
//	public static OmeroWebClient getWebClients(URI uri) {
//		var webclients = OmeroWebClients.getAllClients();
//		return webclients.values().parallelStream().flatMap(List::stream).filter(e -> e.getURI().getHost().equals(uri.getHost())).collect(Collectors.toList());
//	}


    /**
     * Return a clean URI of the server from which the given URI is specified. This method relies on
     * the specified {@code uri} to be formed properly (with at least a scheme and a host).
     * <p>
     * A few notes:
     * <ul>
     * <li> If the URI does not contain a host (but does a path), it will be returned without modification. </li>
     * <li> If no host <b>and</b> no path is found, {@code null} is returned. </li>
     * <li> If the specified {@code uri} does not contain a scheme, {@code https://} will be used. </li>
     * </ul>
     * <p>
     * E.g. {@code https://www.my-server.com/show=image-462} returns {@code https://www.my-server.com/}
     *
     * @param uri
     * @return clean uri
     */
    public static URI getServerURI(URI uri) {
        if (uri == null)
            return null;

        try {
            var host = uri.getHost();
            var path = uri.getPath();
            if (host == null || host.isEmpty())
                return (path == null || path.isEmpty()) ? null : uri;

            var scheme = uri.getScheme();
            if (scheme == null || scheme.isEmpty())
                scheme = "https://";
            return new URL(scheme, host, uri.getPort(), "").toURI();
        } catch (MalformedURLException | URISyntaxException ex) {
            logger.error("Could not parse server from {}: {}", uri, ex.getLocalizedMessage());
        }
        return null;
    }


    /**
     * OMERO requests that return a list of items are paginated
     * (see <a href="https://docs.openmicroscopy.org/omero/5.6.1/developers/json-api.html#pagination">OMERO API docs</a>).
     * Using this helper method ensures that all the requested data is retrieved.
     *
     * @param url
     * @return list of {@code Json Element}s
     * @throws IOException
     */
    // TODO: Consider using parallel/asynchronous requests
    static List<JsonElement> readPaginated(URL url) throws IOException {
        List<JsonElement> jsonList = new ArrayList<>();
        String symbol = (url.getQuery() != null && !url.getQuery().isEmpty()) ? "&" : "?";

        // Open connection
        HttpURLConnection connection = (HttpURLConnection) url.openConnection();
        int response = connection.getResponseCode();

        // Catch bad response
        if (response != 200)
            return jsonList;

        JsonObject map;
        try (InputStreamReader reader = new InputStreamReader(connection.getInputStream())) {
            map = GsonTools.getInstance().fromJson(reader, JsonObject.class);
        }

        map.get("data").getAsJsonArray().forEach(jsonList::add);
        JsonObject meta = map.getAsJsonObject("meta");
        int offset = 0;
        int totalCount = meta.get("totalCount").getAsInt();
        int limit = meta.get("limit").getAsInt();
        while (offset + limit < totalCount) {
            offset += limit;
            URL nextURL = new URL(url + symbol + "offset=" + offset);
            InputStreamReader newPageReader = new InputStreamReader(nextURL.openStream());
            JsonObject newPageMap = GsonTools.getInstance().fromJson(newPageReader, JsonObject.class);
            newPageMap.get("data").getAsJsonArray().forEach(jsonList::add);
        }
        return jsonList;
    }


    /**
     * Return a list of valid URIs from the given URI. If no valid URI can be parsed
     * from it, an IOException is thrown.
     * <p>
     * E.g. "{@code /host/webclient/?show=image=4|image=5}" returns a list containing:
     * "{@code /host/webclient/?show=image=4}" and "{@code /host/webclient/?show=image=5}".
     *
     * @param uri
     * @return list
     * @throws IOException
     */

    static List<URI> getURIs(URI uri, OmeroRawClient client) throws IOException, DSOutOfServiceException, ExecutionException, DSAccessException {
        List<URI> list = new ArrayList<>();
        URI cleanServerUri = URI.create(uri.toString().replace("show%3Dimage-", "show=image-"));
        String elemId = "image-";
        String query = cleanServerUri.getQuery() != null ? uri.getQuery() : "";
        String shortPath = cleanServerUri.getPath() + query;

        Pattern[] similarPatterns = new Pattern[] {patternOldViewer, patternNewViewer, patternWebViewer};

        // Check for simpler patterns first
        for (int i = 0; i < similarPatterns.length; i++) {
            var matcher = similarPatterns[i].matcher(shortPath);
            if (matcher.find()) {
                elemId += matcher.group(1);

                try {
                    list.add(new URL(cleanServerUri.getScheme(), cleanServerUri.getHost(), cleanServerUri.getPort(), "/webclient/?show=" + elemId).toURI());
                } catch (MalformedURLException | URISyntaxException ex) {
                    logger.warn(ex.getLocalizedMessage());
                }
                return list;
            }
        }

        // If no simple pattern was matched, check for the last possible one: /webclient/?show=
        if (shortPath.startsWith("/webclient/show")) {
            URI newURI = getStandardURI(uri, client);
            var patternElem = Pattern.compile("image-(\\d+)");
            var matcherElem = patternElem.matcher(newURI.toString());
            while (matcherElem.find()) {
                list.add(URI.create(String.format("%s://%s%s%s%s%s",
                        uri.getScheme(),
                        uri.getHost(),
                        uri.getPort() >= 0 ? ":" + uri.getPort() : "",
                        uri.getPath(),
                        "?show=image-",
                        matcherElem.group(1))));
            }
            return list;
        }

        // At this point, no valid URI pattern was found
        throw new IOException("URI not recognized: " + uri);
    }

    static URI getStandardURI(URI uri, OmeroRawClient client) throws IOException, ExecutionException, DSOutOfServiceException, DSAccessException {
        List<String> ids = new ArrayList<>();
        String vertBarSign = "%7C";

        // Identify the type of element shown (e.g. dataset)
        OmeroRawObjects.OmeroRawObjectType type;
        String query = uri.getQuery() != null ? uri.getQuery() : "";

        // Because of encoding, the equal sign might not be recognized when loading .qpproj file
        query = query.replace("%3D", "=");

        // Match
        var matcherType = patternType.matcher(query);
        if (matcherType.find())
            type = OmeroRawObjects.OmeroRawObjectType.fromString(matcherType.group(1).replace("-", ""));
        else
            throw new IOException("URI not recognized: " + uri);

        var patternId = Pattern.compile(type.toString().toLowerCase() + "-(\\d+)");
        var matcherId = patternId.matcher(query);
        while (matcherId.find()) {
            ids.add(matcherId.group(1));
        }

        // Cascading the types to get all ('leaf') images
        StringBuilder sb = new StringBuilder(
                String.format("%s://%s%s%s%s",
                        uri.getScheme(),
                        uri.getHost(),
                        uri.getPort() >= 0 ? ":" + uri.getPort() : "",
                        uri.getPath(),
                        "?show=image-"));

        List<String> tempIds = new ArrayList<>();
        // TODO: Support screen and plates
        switch (type) {
            case SCREEN:
            case PLATE:
            case WELL:
                break;
            case PROJECT:
                for (String id: ids) {
                    tempIds.add(client.getGateway().getFacility(BrowseFacility.class).getProjects(client.getContext(),Collections.singletonList(Long.parseLong(id))).iterator().next().getDatasets()
                                    .stream()
                                    .map(DatasetData::asDataset)
                                    .map(Dataset::getId)
                                    .map(RLong::getValue)
                                    .toString());
                }
                ids =  new ArrayList<>(tempIds);
                tempIds.clear();
                type = OmeroRawObjects.OmeroRawObjectType.DATASET;

            case DATASET:
                for (String id: ids) {
                    tempIds.add(client.getGateway().getFacility(BrowseFacility.class).getImagesForDatasets(client.getContext(),Collections.singletonList(Long.parseLong(id)))
                            .stream()
                            .map(ImageData::asImage)
                            .map(Image::getId)
                            .map(RLong::getValue)
                            .toString());
                }
                ids = new ArrayList<>(tempIds);
                tempIds.clear();
                type = OmeroRawObjects.OmeroRawObjectType.IMAGE;

            case IMAGE:
                if (ids.isEmpty())
                    logger.info("No image found in URI: " + uri);
                for (int i = 0; i < ids.size(); i++) {
                    String imgId = (i == ids.size()-1) ? ids.get(i) : ids.get(i) + vertBarSign + "image-";
                    sb.append(imgId);
                }
                break;
            default:
                throw new IOException("No image found in URI: " + uri);
        }

        return URI.create(sb.toString());
    }

    static Node createStateNode(boolean loggedIn) {
        var state = loggedIn ? IconFactory.PathIcons.ACTIVE_SERVER : IconFactory.PathIcons.INACTIVE_SERVER;
        return IconFactory.createNode(QuPathGUI.TOOLBAR_ICON_SIZE, QuPathGUI.TOOLBAR_ICON_SIZE, state);
    }



    /**
     * Return the Id associated with the {@code URI} provided.
     * If multiple Ids are present, only the first one will be retrieved.
     * If no Id could be found, return -1.
     *
     * @param uri
     * @param type
     * @return Id
     */
    public static int parseOmeroRawObjectId(URI uri, OmeroRawObjects.OmeroRawObjectType type) {
        String cleanUri = uri.toString().replace("%3D", "=");
        Matcher m;
        switch (type) {
            case SERVER:
                logger.error("Cannot parse an ID from OMERO server.");
                break;
            case PROJECT:
                m = patternLinkProject.matcher(cleanUri);
                if (m.find()) return Integer.parseInt(m.group(1));
                break;
            case DATASET:
                m = patternLinkDataset.matcher(cleanUri);
                if (m.find()) return Integer.parseInt(m.group(1));
                break;
            case IMAGE:
                for (var p: imagePatterns) {
                    m = p.matcher(cleanUri);
                    if (m.find()) return Integer.parseInt(m.group(1));
                }
                break;
            default:
                throw new UnsupportedOperationException("Type (" + type + ") not supported");
        }
        return -1;
    }

    /**
     * Return the type associated with the {@code URI} provided.
     * If multiple types are present, only the first one will be retrieved.
     * If no type is found, return UNKNOWN.
     * <p>
     * Accepts the same formats as the {@code OmeroRawImageServer} constructor.
     * <br>
     * E.g., https://{server}/webclient/?show=dataset-{datasetId}
     *
     * @param uri
     * @return omeroRawObjectType
     */
    public static OmeroRawObjects.OmeroRawObjectType parseOmeroRawObjectType(URI uri) {
        var uriString = uri.toString().replace("%3D", "=");
        if (patternLinkProject.matcher(uriString).find())
            return OmeroRawObjects.OmeroRawObjectType.PROJECT;
        else if (patternLinkDataset.matcher(uriString).find())
            return OmeroRawObjects.OmeroRawObjectType.DATASET;
        else {
            for (var p: imagePatterns) {
                if (p.matcher(uriString).find())
                    return OmeroRawObjects.OmeroRawObjectType.IMAGE;
            }
        }
        return OmeroRawObjects.OmeroRawObjectType.UNKNOWN;
    }

    public static String getErrorStackTraceAsString(Exception e){
        return Arrays.stream(e.getStackTrace()).map(StackTraceElement::toString).reduce("",(a, b)->a + "     at "+b+"\n");
    }

    /**
     * @return formatted date
     */
    public static String getCurrentDateAndHour(){
        LocalDateTime localDateTime = LocalDateTime.now();
        LocalTime localTime = localDateTime.toLocalTime();
        LocalDate localDate = localDateTime.toLocalDate();
        return ""+localDate.getYear()+
                (localDate.getMonthValue() < 10 ? "0"+localDate.getMonthValue():localDate.getMonthValue()) +
                (localDate.getDayOfMonth() < 10 ? "0"+localDate.getDayOfMonth():localDate.getDayOfMonth())+"-"+
                (localTime.getHour() < 10 ? "0"+localTime.getHour():localTime.getHour())+"h"+
                (localTime.getMinute() < 10 ? "0"+localTime.getMinute():localTime.getMinute())+"m"+
                (localTime.getSecond() < 10 ? "0"+localTime.getSecond():localTime.getSecond());

    }
}<|MERGE_RESOLUTION|>--- conflicted
+++ resolved
@@ -56,6 +56,7 @@
 import java.util.regex.Pattern;
 import java.util.stream.Collectors;
 
+import fr.igred.omero.exception.OMEROServerError;
 import loci.formats.in.DefaultMetadataOptions;
 import loci.formats.in.MetadataLevel;
 import ome.formats.OMEROMetadataStoreClient;
@@ -104,8 +105,11 @@
 import omero.gateway.model.TableData;
 import omero.gateway.model.TableDataColumn;
 import omero.gateway.model.TagAnnotationData;
+import omero.gateway.model.WellData;
+import omero.gateway.util.PojoMapper;
 import omero.model.Dataset;
 import omero.model.DatasetI;
+import omero.model.DatasetImageLink;
 import omero.model.Ellipse;
 import omero.model.Experimenter;
 import omero.model.ExperimenterGroup;
@@ -428,8 +432,6 @@
         }
     }
 
-<<<<<<< HEAD
-=======
     /**
      * Retrieve parents of OMERO containers (i.e. Image, Dataset, Well and Plate). For Project, Screen and other, it
      * returns an empty list.
@@ -547,7 +549,6 @@
         return Collections.emptyList();
     }
 
->>>>>>> 7248fd87
 
     /**
      * Get the rendering settings object linked to the specified image.
@@ -1002,6 +1003,7 @@
         }
         return wasAdded;
     }
+
 
     /**
      * Update a list of OMERO objects
