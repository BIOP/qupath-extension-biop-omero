--- conflicted
+++ resolved
@@ -389,13 +389,6 @@
 			} else {
 				colorModel = ColorModelFactory.createColorModel(pixelType, channels);
 			}*/
-<<<<<<< HEAD
-			Set<String> uniqueNames = new HashSet<>(channelsNames);
-			String imageFormat = OmeroRawTools.readImageFileType(client, imageID);
-			if (nChannels == 3 && pixelType == PixelType.UINT8 &&
-					(nNullChannelName == 3 || channels.equals(ImageChannel.getDefaultRGBChannels()) || (imageFormat.equals("CellSens") && uniqueNames.size() == 1))) {
-				isRGB = true;
-=======
 
 			String imageFormat = imageWrapper.getFormat();
 
@@ -431,7 +424,6 @@
 						break;
 					}
 				}
->>>>>>> a2d64445
 			}
 			colorModel = ColorModelFactory.createColorModel(pixelType, channels);
 
@@ -490,10 +482,6 @@
 			var resolutionBuilder = new ImageServerMetadata.ImageResolutionLevel.Builder(width, height)
 					.addFullResolutionLevel();
 
-<<<<<<< HEAD
-
-=======
->>>>>>> a2d64445
 			// I have seen czi files where the resolutions are not read correctly & this results in an IndexOutOfBoundsException
 			for (int i = 1; i < nResolutions; i++) {
 				try {
@@ -944,20 +932,6 @@
 			return null;
 		}
 
-<<<<<<< HEAD
-				// read the imported image
-				if(!(image == null)) {
-					PixelsData pixelData = image.getDefaultPixels();
-					RawPixelsStorePrx rawPixStore = currentClient.getGateway().getPixelsStore(currentClient.getContext());
-					rawPixStore.setPixelsId(pixelData.getId(), false);
-					return new LocalReaderWrapper(rawPixStore, pixelData, currentClient);
-				}
-				else {
-					// user does not have admin rights
-					Dialogs.showErrorMessage("Load image","You do not have access to this image because it is part of a group / user you do not have access to");
-					logger.error("You do not have access to this image because it is part of a group / user you do not have access to");
-					return null;
-=======
 		private LocalReaderWrapper nextQueuedReader() {
 			var nextReader = queue.poll();
 			if (nextReader != null)
@@ -966,7 +940,6 @@
 				if (!isClosed && (task == null || task.isDone()) && totalReaders.get() < getMaxReaders()) {
 					logger.debug("Requesting reader for {}", id);
 					task = ForkJoinPool.commonPool().submit(() -> createAdditionalReader(this.id, this.client));
->>>>>>> a2d64445
 				}
 			}
 			if (isClosed)
